# CalRecycle_WasteCharacterization.py (flowsa)
# !/usr/bin/env python3
# coding=utf-8

"""
2014 California Commercial by sector
The original data came from
https://www2.calrecycle.ca.gov/WasteCharacterization/PubExtracts/2014/GenSummary.pdf
The data  was manually scraped so no R/python code is available to replicate.
Last updated:
"""

import os
import pandas as pd
import numpy as np
from flowsa.flowbyfunctions import assign_fips_location_system, \
    load_fba_w_standardized_units, \
    aggregate_and_subset_for_target_sectors
from flowsa.settings import externaldatapath
from flowsa.sectormapping import get_fba_allocation_subset, \
    add_sectors_to_flowbyactivity
from flowsa.dataclean import replace_strings_with_NoneType, standardize_units


def produced_by(entry):
    """
    Modify source activity names to clarify data meaning
    :param entry: str, original source name
    :return: str, modified activity name
    """
    if "ArtsEntRec" in entry:
        return "Arts Entertainment Recreation"
    if "DurableWholesaleTrucking" in entry:
        return "Durable Wholesale Trucking"
    if "Education" in entry:
        return "Education"
    if "ElectronicEquipment" in entry:
        return "Electronic Equipment"
    if "FoodBeverageStores" in entry:
        return "Food Beverage Stores"
    if "FoodNondurableWholesale" in entry:
        return "Food Nondurable Wholesale"
    if "HotelLodging" in entry:
        return "Hotel Lodging"
    if "MedicalHealth" in entry:
        return "Medical Health"
    if "Multifamily" in entry:
        return "Multifamily"
    if "NotElsewhereClassified" in entry:
        return "Not Elsewhere Classified"
    if "OtherManufacturing" in entry:
        return "Other Manufacturing"
    if "OtherRetailTrade" in entry:
        return "Other Retail Trade"
    if "PublicAdministration" in entry:
        return "Public Administration"
    if "Restaurants" in entry:
        return "Restaurants"
    if "ServicesManagementAdminSupportSocial" in entry:
        return "Services Management Administration Support Social"
    if "ServicesProfessionalTechFinancial" in entry:
        return "Services Professional Technical Financial"
    if "ServicesRepairPersonal" in entry:
        return "Services Repair Personal"


def calR_parse(*, year, **_):
    """
    Combine, parse, and format the provided dataframes
    :param dataframe_list: list of dataframes to concat and format
    :param args: dictionary, used to run flowbyactivity.py
        ('year' and 'source')
    :return: df, parsed and partially formatted to
        flowbyactivity specifications
    """
    data = {}
    output = pd.DataFrame()

    data["Class"] = "Other"
    data['FlowType'] = "WASTE_FLOW"
    data["Location"] = "06000"
    # data["Compartment"] = "ground"
    data["SourceName"] = "CalRecycle_WasteCharacterization"
    data["Year"] = year
    data['DataReliability'] = 5  # tmp
    data['DataCollection'] = 5  # tmp

    for entry in os.listdir(externaldatapath):
        if os.path.isfile(os.path.join(externaldatapath, entry)):
            if "California_Commercial_bySector_2014" in entry and \
                    "Map" not in entry:
                data["ActivityProducedBy"] = produced_by(entry)
                dataframe = pd.read_csv(externaldatapath + "/" + entry,
                                        header=0, dtype=str)
                for col in dataframe.columns:
                    if "Percent" in str(col):
                        del dataframe[col]

                for index, row in dataframe.iterrows():
                    data['FlowName'] = row["Material"]
                    for field, value in row[1:].items():
                        col_string = field.split()
                        data["Unit"] = col_string[1].lower()
                        data['Description'] = col_string[0]
                        if value != "-":
                            data["FlowAmount"] = int(value)
                            output = pd.concat([output,
                                                pd.DataFrame(data, index=[0])],
                                               ignore_index=True)
    output = assign_fips_location_system(output, year)
    return output


<<<<<<< HEAD
def apply_tons_per_employee_per_year_to_states(fbs, **kwargs):
    """
    Calculates tons per employee per year based on BLS_QCEW employees
    by sector and applies that quantity to employees in all states
    clean_fbs_df_fxn
    """
    ### TODO replace the below with the employment FBS

    bls = load_fba_w_standardized_units(datasource='BLS_QCEW',
                                        year=fbs.config['year'],
                                        flowclass='Employment',
                                        geographic_level='state')
=======
def keep_generated_quantity(fba, **_):
    """
    Function to clean CalRecycles FBA to remove quantities not
    assigned as Generated
    :param fba: df, FBA format
    :return: df, modified CalRecycles FBA
    """
    fba = fba[fba['Description'] == 'Generated'].reset_index(drop=True)
    # if no mapping performed, still update units
    if 'tons' in fba['Unit'].values:
        fba = standardize_units(fba)
    return fba


def load_and_clean_employment_data_for_cnhw(fbs, year, method,
                                            geographic_level='state'):
    from flowsa.data_source_scripts.BLS_QCEW import \
        bls_clean_allocation_fba_w_sec
    bls = load_fba_w_standardized_units(datasource='BLS_QCEW',
                                        year=year,
                                        flowclass='Employment',
                                        geographic_level=geographic_level)
>>>>>>> 06026e96
    bls = add_sectors_to_flowbyactivity(bls)
    # estimate suppressed employment data
    bls = bls_clean_allocation_fba_w_sec(bls, method=method)

    # Subset BLS dataset
    sector_list = list(filter(None, fbs['SectorProducedBy'].unique()))
    bls = get_fba_allocation_subset(bls, 'BLS_QCEW', sector_list)
    bls = bls.rename(columns={'FlowAmount': 'Employees'})
    bls = bls[['Employees', 'Location', 'Year', 'SectorProducedBy']]
    return bls


def apply_tons_per_employee_per_year_to_states(fbs, method, **_):
    """
    Calculates tons per employee per year based on BLS_QCEW employees
    by sector and applies that quantity to employees in all states
    clean_fbs_df_fxn
    """
    # load bls employment data for the year of CalRecycle data
    bls = load_and_clean_employment_data_for_cnhw(
        fbs, fbs['Year'].unique()[0], method)
    # Calculate tons per employee per year per material and sector in CA
    bls_CA = bls[bls['Location'] == '06000']  # California
    # aggregate all employment prior to generating tpepy
    bls_CA = (bls_CA.groupby(['Location', 'Year', 'SectorProducedBy'])
              .agg({'Employees': 'sum'})
              .reset_index())
    tpepy = fbs.merge(bls_CA, how='inner')
    tpepy['TPEPY'] = np.divide(tpepy['FlowAmount'], tpepy['Employees'],
                               out=np.zeros_like(tpepy['Employees']),
                               where=tpepy['Employees'] != 0)
    tpepy = tpepy.drop(columns=['Employees', 'FlowAmount', 'Location', 'Year'])

    # Apply TPEPY back to all employees in all states for year identified in
    # method, overwrite geoscale based on target geoscale identified in method
    bls2 = load_and_clean_employment_data_for_cnhw(
        fbs, _.get('v')['year'], method, method.get('target_geoscale'))
    national_waste = tpepy.merge(bls2, how='left')
    national_waste['Year'] = _.get('v')['year']
    national_waste['FlowAmount'] = \
        national_waste['Employees'] * national_waste['TPEPY']
    national_waste = national_waste.drop(columns=['TPEPY', 'Employees'])

    df = aggregate_and_subset_for_target_sectors(national_waste,
                                                 national_waste.config)
    # Ensure config remains on the dataframe
    df.config = national_waste.config
    df = replace_strings_with_NoneType(df)

    return df<|MERGE_RESOLUTION|>--- conflicted
+++ resolved
@@ -111,20 +111,6 @@
     return output
 
 
-<<<<<<< HEAD
-def apply_tons_per_employee_per_year_to_states(fbs, **kwargs):
-    """
-    Calculates tons per employee per year based on BLS_QCEW employees
-    by sector and applies that quantity to employees in all states
-    clean_fbs_df_fxn
-    """
-    ### TODO replace the below with the employment FBS
-
-    bls = load_fba_w_standardized_units(datasource='BLS_QCEW',
-                                        year=fbs.config['year'],
-                                        flowclass='Employment',
-                                        geographic_level='state')
-=======
 def keep_generated_quantity(fba, **_):
     """
     Function to clean CalRecycles FBA to remove quantities not
@@ -139,15 +125,13 @@
     return fba
 
 
-def load_and_clean_employment_data_for_cnhw(fbs, year, method,
-                                            geographic_level='state'):
+def load_and_clean_employment_data_for_cnhw(fbs, **kwargs):
     from flowsa.data_source_scripts.BLS_QCEW import \
         bls_clean_allocation_fba_w_sec
     bls = load_fba_w_standardized_units(datasource='BLS_QCEW',
-                                        year=year,
+                                        year=fbs.config['year'],
                                         flowclass='Employment',
-                                        geographic_level=geographic_level)
->>>>>>> 06026e96
+                                        geographic_level='state')
     bls = add_sectors_to_flowbyactivity(bls)
     # estimate suppressed employment data
     bls = bls_clean_allocation_fba_w_sec(bls, method=method)

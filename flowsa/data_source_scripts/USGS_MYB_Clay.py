--- conflicted
+++ resolved
@@ -48,8 +48,7 @@
     return [url]
 
 
-<<<<<<< HEAD
-def usgs_clay_call(url, usgs_response, args):
+def usgs_clay_call(url, r, args):
     """
     Convert response for calling url to pandas dataframe, begin parsing df into FBA format
     :param kwargs: url: string, url
@@ -58,22 +57,13 @@
         flowbyactivity.py ('year' and 'source')
     :return: pandas dataframe of original source data
     """
-    df_raw_data_ball = pd.io.excel.read_excel(io.BytesIO(usgs_response.content), sheet_name='T3')
-=======
-def usgs_clay_call(url, r, args):
-    """TODO."""
     df_raw_data_ball = pd.io.excel.read_excel(io.BytesIO(r.content), sheet_name='T3')
->>>>>>> ded2b6be
     df_data_ball = pd.DataFrame(df_raw_data_ball.loc[19:19]).reindex()
     df_data_ball = df_data_ball.reset_index()
     del df_data_ball["index"]
 
-<<<<<<< HEAD
-    df_raw_data_bentonite = pd.io.excel.read_excel(io.BytesIO(usgs_response.content), sheet_name='T4 ')
-=======
 
     df_raw_data_bentonite = pd.io.excel.read_excel(io.BytesIO(r.content), sheet_name='T4 ')
->>>>>>> ded2b6be
     df_data_bentonite = pd.DataFrame(df_raw_data_bentonite.loc[28:28]).reindex()
     df_data_bentonite = df_data_bentonite.reset_index()
     del df_data_bentonite["index"]

--- conflicted
+++ resolved
@@ -368,7 +368,6 @@
                         new_headers = []
                         for col in df.columns:
                             # unit = col[2]
-<<<<<<< HEAD
                             new_header = 'Unnamed: 0'
                             if 'Unnamed' not in col[0]:
                                 if 'Unnamed' not in col[1]:
@@ -382,13 +381,6 @@
                                 new_header = col[2]
                             new_headers.append(new_header)
                         df.columns = new_headers
-                        # print('break')
-=======
-                        elif 'Unnamed' in col[0] and 'Unnamed' not in col[2]:
-                            new_header = col[2]
-                        new_headers.append(new_header)
-                    df.columns = new_headers
->>>>>>> 4e19ff96
                 elif '4-' in table:
                     if table == '4-46':
                         df = pd.read_csv(data, skiprows=1, encoding="ISO-8859-1",
@@ -827,14 +819,9 @@
                 df = df.rename(columns={'FlowName': 'ActivityConsumedBy', 'ActivityConsumedBy': 'FlowName'})
             else:
                 df = df.rename(columns={'FlowName': 'ActivityProducedBy', 'ActivityProducedBy': 'FlowName'})
-<<<<<<< HEAD
            # if source_name == "EPA_GHGI_T_2_1":
            #     df["FlowName"] = "CO2 eq"
-=======
-            if source_name == "EPA_GHGI_T_2_1":
-                df["FlowName"] = "CO2 eq"
-
->>>>>>> 4e19ff96
+
         df = df.loc[:, ~df.columns.duplicated()]
         cleaned_list.append(df)
 

--- conflicted
+++ resolved
@@ -7,15 +7,12 @@
 import pandas as pd
 import numpy as np
 from esupy.mapping import apply_flow_mapping
-<<<<<<< HEAD
 from flowsa.common import activity_fields, load_source_catalog, \
     load_sector_crosswalk, fba_activity_fields, SECTOR_SOURCE_NAME, \
     find_true_file_path, return_true_source_catalog_name, check_activities_sector_like
-=======
 from flowsa.common import load_yaml_dict, \
     load_crosswalk, fba_activity_fields, SECTOR_SOURCE_NAME
 from flowsa.schema import activity_fields
->>>>>>> 33a18f4a
 from flowsa.settings import crosswalkpath, log
 from flowsa.flowbyfunctions import fbs_activity_fields, load_crosswalk
 from flowsa.validation import replace_naics_w_naics_from_another_year
@@ -60,11 +57,6 @@
     """
 
     # First check if source activities are NAICS like - if so make it into a mapping file
-<<<<<<< HEAD
-=======
-    cat = load_yaml_dict('source_catalog')
-
->>>>>>> 33a18f4a
     # for s in pd.unique(flowbyactivity_df['SourceName']):
     s = pd.unique(flowbyactivity_df['SourceName'])[0]
     # load catalog info for source, first check for sourcename used in source catalog
@@ -207,14 +199,7 @@
                 if 'allocation_subset_col' in asn:
                     subset_by_column_value = True
 
-<<<<<<< HEAD
     if check_activities_sector_like(source) is False:
-=======
-    # load the source catalog
-    cat = load_yaml_dict('source_catalog')
-    src_info = cat[source]
-    if src_info['sector-like_activities'] is False:
->>>>>>> 33a18f4a
         # read in source crosswalk
         df = get_activitytosector_mapping(source)
         sec_source_name = df['SectorSourceName'][0]

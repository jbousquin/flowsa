--- conflicted
+++ resolved
@@ -73,12 +73,7 @@
           - "AREA HARVESTED"
         allocation_compartment: None
         allocation_from_scale: state
-<<<<<<< HEAD
-        clean_allocation_fba_w_sec: disaggregate_coa_cropland_to_6_digit_naics
-=======
-        clean_allocation_fba: !script_function:USDA_CoA_Cropland coa_irrigated_cropland_fba_cleanup
         clean_allocation_fba_w_sec: !script_function:USDA_CoA_Cropland disaggregate_coa_cropland_to_6_digit_naics
->>>>>>> ab158bf9
       industry_combustion_coal: #only allocating to 3digits
         <<: *mecs_allocation
         names: !from_index:NEI_Nonpoint_2017_asets.csv industry_combustion_coal
@@ -156,12 +151,7 @@
           - "Number of employees, Local Government"
           - "Number of employees, Private"
         helper_from_scale: national
-<<<<<<< HEAD
-        clean_helper_fba_wsec: bls_clean_allocation_fba_w_sec
-=======
-        clean_helper_fba: !script_function:BLS_QCEW clean_bls_qcew_fba
         clean_helper_fba_wsec: !script_function:BLS_QCEW bls_clean_allocation_fba_w_sec
->>>>>>> ab158bf9
       pesticides: # pesticides
         <<: *use_allocation
         names: !from_index:NEI_Nonpoint_2017_asets.csv pesticides

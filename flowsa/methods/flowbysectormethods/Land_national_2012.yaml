--- conflicted
+++ resolved
@@ -12,12 +12,7 @@
     geoscale_to_use: national
     source_fba_load_scale: national
     year: 2012
-<<<<<<< HEAD
     clean_fba_df_fxn: !script_function:EIA_CBECS_Land cbecs_land_fba_cleanup
-    activity_set_file: 'EIA_CBECS_Land_2012_asets.csv'
-=======
-    clean_fba_df_fxn: cbecs_land_fba_cleanup
->>>>>>> 437100c7
     activity_sets:
       cbecs_land: # all activities in eia cbecs land crosswalk
         names: !from_index:EIA_CBECS_Land_2012_asets.csv cbecs_land
@@ -37,14 +32,8 @@
     class: Land
     geoscale_to_use: national
     year: 2014
-<<<<<<< HEAD
     clean_fba_df_fxn: !script_function:EIA_MECS mecs_land_fba_cleanup_for_land_2012_fbs
     clean_fba_w_sec_df_fxn: !script_function:EIA_MECS mecs_land_clean_allocation_mapped_fba_w_sec
-    activity_set_file: 'EIA_MECS_Land_2014_asets.csv'
-=======
-    clean_fba_df_fxn: mecs_land_fba_cleanup_for_land_2012_fbs
-    clean_fba_w_sec_df_fxn: mecs_land_clean_allocation_mapped_fba_w_sec
->>>>>>> 437100c7
     activity_sets:
       mecs_land: # all activities in eia mecs land crosswalk
         names: !from_index:EIA_MECS_Land_2014_asets.csv mecs_land
@@ -57,15 +46,9 @@
         allocation_compartment: None
         allocation_from_scale: national
         allocation_fba_load_scale: national
-<<<<<<< HEAD
         clean_allocation_fba: !script_function:BLS_QCEW clean_bls_qcew_fba
         clean_allocation_fba_w_sec: !script_function:BLS_QCEW bls_clean_allocation_fba_w_sec
-  "BLM_PLS": # used for mining data
-=======
-        clean_allocation_fba: clean_bls_qcew_fba
-        clean_allocation_fba_w_sec: bls_clean_allocation_fba_w_sec
   "BLM_PLS":
->>>>>>> 437100c7
     data_format: 'FBA'
     class: Land
     geoscale_to_use: national

%YAML 1.2
# 'EIA_CBECS_Land' and 'EIA_MECS_Land' must be listed prior to
# 'USDA_ERS_MLU' for FBS creation because the results of the two allocated
# datasets are used within USDA_ERS_MLU sector attribution
---

target_sector_level: NAICS_6
target_sector_source: NAICS_2012_Code
target_geoscale: national
source_names:
  "EIA_CBECS_Land": # commercial land use
    data_format: 'FBA'
    class: Land
    geoscale_to_use: national
    source_fba_load_scale: national
    year: 2012
    clean_fba_df_fxn: !script_function:EIA_CBECS_Land cbecs_land_fba_cleanup
    activity_sets:
      cbecs_land: # all activities in eia cbecs land crosswalk
        names: !from_index:EIA_CBECS_Land_2012_asets.csv cbecs_land
        allocation_method: proportional
        allocation_source: "BLS_QCEW"
        allocation_source_class: "Employment"
        allocation_source_year: 2012
        allocation_flow:
          - "Number of employees, Federal Government"
          - "Number of employees, State Government"
          - "Number of employees, Local Government"
          - "Number of employees, Private"
        allocation_compartment: None
        allocation_from_scale: national
        allocation_fba_load_scale: national
<<<<<<< HEAD
        clean_allocation_fba_w_sec: bls_clean_allocation_fba_w_sec
=======
        clean_allocation_fba: !script_function:BLS_QCEW clean_bls_qcew_fba
        clean_allocation_fba_w_sec: !script_function:BLS_QCEW bls_clean_allocation_fba_w_sec
>>>>>>> ab158bf9
  "EIA_MECS_Land": # manufacturing land use
    data_format: 'FBA'
    class: Land
    geoscale_to_use: national
    year: 2014
    clean_fba_df_fxn: !script_function:EIA_MECS mecs_land_fba_cleanup_for_land_2012_fbs
    clean_fba_w_sec_df_fxn: !script_function:EIA_MECS mecs_land_clean_allocation_mapped_fba_w_sec
    activity_sets:
      mecs_land: # all activities in eia mecs land crosswalk
        names: !from_index:EIA_MECS_Land_2014_asets.csv mecs_land
        allocation_method: proportional-flagged
        allocation_source: "BLS_QCEW"
        allocation_source_class: "Employment"
        allocation_source_year: 2014
        allocation_flow:
          - "Number of employees, Federal Government"
          - "Number of employees, State Government"
          - "Number of employees, Local Government"
          - "Number of employees, Private"
        allocation_compartment: None
        allocation_from_scale: national
        allocation_fba_load_scale: national
<<<<<<< HEAD
        clean_allocation_fba_w_sec: bls_clean_allocation_fba_w_sec
=======
        clean_allocation_fba: !script_function:BLS_QCEW clean_bls_qcew_fba
        clean_allocation_fba_w_sec: !script_function:BLS_QCEW bls_clean_allocation_fba_w_sec
>>>>>>> ab158bf9
  "BLM_PLS":
    data_format: 'FBA'
    class: Land
    geoscale_to_use: national
    year: 2012
    activity_sets:
      general_mining: # all blm pls activities other than hardrock
        names: !from_index:BLM_PLS_2012_asets.csv general_mining
        allocation_method: direct
        allocation_source: None
        allocation_source_class: None
        allocation_source_year: None
        allocation_flow: None
        allocation_compartment: None
        allocation_from_scale: national
      hardrock_mining:
        names: !from_index:BLM_PLS_2012_asets.csv hardrock_mining
        allocation_method: proportional
        allocation_source: "BLS_QCEW"
        allocation_source_class: "Employment"
        allocation_source_year: 2012
        allocation_flow:
          - "Number of employees, Federal Government"
          - "Number of employees, State Government"
          - "Number of employees, Local Government"
          - "Number of employees, Private"
        allocation_compartment: None
        allocation_from_scale: national
        allocation_fba_load_scale: national
<<<<<<< HEAD
        clean_allocation_fba_w_sec: bls_clean_allocation_fba_w_sec
=======
        clean_allocation_fba: !script_function:BLS_QCEW clean_bls_qcew_fba
        clean_allocation_fba_w_sec: !script_function:BLS_QCEW bls_clean_allocation_fba_w_sec
>>>>>>> ab158bf9
  "USDA_ERS_MLU":
    data_format: 'FBA'
    class: Land
    geoscale_to_use: state
    year: 2012
    activity_sets:
      activity_set_1:
        names:
          - 'Cropland used for crops'
        allocation_method: proportional
        allocation_source: "USDA_CoA_Cropland"
        allocation_source_class: "Land"
        allocation_source_year: 2012
        allocation_flow:
          - "AREA HARVESTED"
          - "AREA"
          - "AREA IN PRODUCTION"
          - 'AREA BEARING & NON-BEARING'
          - 'AREA GROWN'
        allocation_compartment: None
        allocation_from_scale: state
        clean_allocation_fba: !script_function:USDA_CoA_Cropland coa_nonirrigated_cropland_fba_cleanup
        clean_allocation_fba_w_sec: !script_function:USDA_CoA_Cropland disaggregate_coa_cropland_to_6_digit_naics
      activity_set_2:
        names:
          - 'Cropland idled'
        allocation_method: proportional
        allocation_source: "USDA_CoA_Cropland"
        allocation_source_class: "Land"
        allocation_source_year: 2012
        allocation_flow:
          - "AREA HARVESTED"
          - "AREA"
          - "AREA IN PRODUCTION"
          - 'AREA BEARING & NON-BEARING'
          - 'AREA GROWN'
        allocation_compartment: None
        allocation_from_scale: state
        clean_allocation_fba: !script_function:USDA_CoA_Cropland coa_nonirrigated_cropland_fba_cleanup
        clean_allocation_fba_w_sec: !script_function:USDA_CoA_Cropland disaggregate_coa_cropland_to_6_digit_naics
      activity_set_3:
        names:
          - 'Cropland used for pasture'
          - 'Forest-use land grazed'
          - 'Grassland pasture and range'
        allocation_method: proportional
        allocation_source: "USDA_CoA_Cropland_NAICS"
        allocation_source_class: "Land"
        allocation_source_year: 2012
        allocation_flow:
          - "FARM OPERATIONS"
        allocation_compartment: None
        allocation_from_scale: state
        clean_allocation_fba_w_sec: !script_function:USDA_CoA_Cropland_NAICS coa_cropland_naics_fba_wsec_cleanup
      activity_set_4:
        names:
          - 'Forest-use land not grazed'
          - 'Land in defense and industrial areas'
          - 'Land in rural parks and wildlife areas'
        allocation_method: direct
        allocation_source: None
        allocation_source_class: None
        allocation_source_year: None
        allocation_flow: None
        allocation_compartment: None
        allocation_from_scale: state
      activity_set_5:
        names:
          - 'Land in rural transportation facilities'
        allocation_method: allocation_function
<<<<<<< HEAD
        allocation_source: allocate_usda_ers_mlu_land_in_rural_transportation_areas
        literature_sources: {
          "urban_land_use_for_airports": "2020",
          "urban_land_use_for_railroads": "2020",
          "transportation_sectors_based_on_FHA_fees": "1997"}
=======
        allocation_source: !script_function:USDA_ERS_MLU allocate_usda_ers_mlu_land_in_rural_transportation_areas
        literature_sources: {"urban_land_use_for_airports": "2020",
                             "urban_land_use_for_railroads": "2020",
                             "transportation_sectors_based_on_FHA_fees": "1997"}
>>>>>>> ab158bf9
        allocation_source_class: None
        allocation_source_year: None
        allocation_flow: None
        allocation_compartment: None
        allocation_from_scale: national
      activity_set_6:
        names:
          - 'Land in urban areas'
        allocation_method: allocation_function
<<<<<<< HEAD
        allocation_source: allocate_usda_ers_mlu_land_in_urban_areas
        literature_sources: {
          "area_of_urban_land_occupied_by_houses_2013": "2017",
          "transportation_sectors_based_on_FHA_fees": "1997",
          "urban_land_use_for_airports": "2020",
          "urban_land_use_for_railroads": "2020",
          "open_space_fraction_of_urban_area": "2020"}
=======
        allocation_source: !script_function:USDA_ERS_MLU allocate_usda_ers_mlu_land_in_urban_areas
        literature_sources: {"area_of_urban_land_occupied_by_houses_2013": "2017",
                             "transportation_sectors_based_on_FHA_fees": "1997",
                             "urban_land_use_for_airports": "2020",
                             "urban_land_use_for_railroads": "2020",
                             "open_space_fraction_of_urban_area": "2020"}
>>>>>>> ab158bf9
        allocation_source_class: None
        allocation_source_year: None
        allocation_flow: None
        allocation_compartment: None
        allocation_from_scale: national
      activity_set_7:
        names:
          - 'Other land'
        allocation_method: allocation_function
<<<<<<< HEAD
        allocation_source: allocate_usda_ers_mlu_other_land
        literature_sources: {
          "area_of_rural_land_occupied_by_houses_2013": "2017" }
=======
        allocation_source: !script_function:USDA_ERS_MLU allocate_usda_ers_mlu_other_land
        literature_sources: {"area_of_rural_land_occupied_by_houses_2013": "2017" }
>>>>>>> ab158bf9
        allocation_source_class: None
        allocation_source_year: None
        allocation_flow: None
        allocation_compartment: None
        allocation_from_scale: national<|MERGE_RESOLUTION|>--- conflicted
+++ resolved
@@ -30,12 +30,7 @@
         allocation_compartment: None
         allocation_from_scale: national
         allocation_fba_load_scale: national
-<<<<<<< HEAD
-        clean_allocation_fba_w_sec: bls_clean_allocation_fba_w_sec
-=======
-        clean_allocation_fba: !script_function:BLS_QCEW clean_bls_qcew_fba
         clean_allocation_fba_w_sec: !script_function:BLS_QCEW bls_clean_allocation_fba_w_sec
->>>>>>> ab158bf9
   "EIA_MECS_Land": # manufacturing land use
     data_format: 'FBA'
     class: Land
@@ -58,12 +53,7 @@
         allocation_compartment: None
         allocation_from_scale: national
         allocation_fba_load_scale: national
-<<<<<<< HEAD
-        clean_allocation_fba_w_sec: bls_clean_allocation_fba_w_sec
-=======
-        clean_allocation_fba: !script_function:BLS_QCEW clean_bls_qcew_fba
         clean_allocation_fba_w_sec: !script_function:BLS_QCEW bls_clean_allocation_fba_w_sec
->>>>>>> ab158bf9
   "BLM_PLS":
     data_format: 'FBA'
     class: Land
@@ -93,12 +83,7 @@
         allocation_compartment: None
         allocation_from_scale: national
         allocation_fba_load_scale: national
-<<<<<<< HEAD
-        clean_allocation_fba_w_sec: bls_clean_allocation_fba_w_sec
-=======
-        clean_allocation_fba: !script_function:BLS_QCEW clean_bls_qcew_fba
         clean_allocation_fba_w_sec: !script_function:BLS_QCEW bls_clean_allocation_fba_w_sec
->>>>>>> ab158bf9
   "USDA_ERS_MLU":
     data_format: 'FBA'
     class: Land
@@ -169,18 +154,11 @@
         names:
           - 'Land in rural transportation facilities'
         allocation_method: allocation_function
-<<<<<<< HEAD
-        allocation_source: allocate_usda_ers_mlu_land_in_rural_transportation_areas
+        allocation_source: !script_function:USDA_ERS_MLU allocate_usda_ers_mlu_land_in_rural_transportation_areas
         literature_sources: {
           "urban_land_use_for_airports": "2020",
           "urban_land_use_for_railroads": "2020",
           "transportation_sectors_based_on_FHA_fees": "1997"}
-=======
-        allocation_source: !script_function:USDA_ERS_MLU allocate_usda_ers_mlu_land_in_rural_transportation_areas
-        literature_sources: {"urban_land_use_for_airports": "2020",
-                             "urban_land_use_for_railroads": "2020",
-                             "transportation_sectors_based_on_FHA_fees": "1997"}
->>>>>>> ab158bf9
         allocation_source_class: None
         allocation_source_year: None
         allocation_flow: None
@@ -190,22 +168,13 @@
         names:
           - 'Land in urban areas'
         allocation_method: allocation_function
-<<<<<<< HEAD
-        allocation_source: allocate_usda_ers_mlu_land_in_urban_areas
+        allocation_source: !script_function:USDA_ERS_MLU allocate_usda_ers_mlu_land_in_urban_areas
         literature_sources: {
           "area_of_urban_land_occupied_by_houses_2013": "2017",
           "transportation_sectors_based_on_FHA_fees": "1997",
           "urban_land_use_for_airports": "2020",
           "urban_land_use_for_railroads": "2020",
           "open_space_fraction_of_urban_area": "2020"}
-=======
-        allocation_source: !script_function:USDA_ERS_MLU allocate_usda_ers_mlu_land_in_urban_areas
-        literature_sources: {"area_of_urban_land_occupied_by_houses_2013": "2017",
-                             "transportation_sectors_based_on_FHA_fees": "1997",
-                             "urban_land_use_for_airports": "2020",
-                             "urban_land_use_for_railroads": "2020",
-                             "open_space_fraction_of_urban_area": "2020"}
->>>>>>> ab158bf9
         allocation_source_class: None
         allocation_source_year: None
         allocation_flow: None
@@ -215,14 +184,9 @@
         names:
           - 'Other land'
         allocation_method: allocation_function
-<<<<<<< HEAD
-        allocation_source: allocate_usda_ers_mlu_other_land
+        allocation_source: !script_function:USDA_ERS_MLU allocate_usda_ers_mlu_other_land
         literature_sources: {
           "area_of_rural_land_occupied_by_houses_2013": "2017" }
-=======
-        allocation_source: !script_function:USDA_ERS_MLU allocate_usda_ers_mlu_other_land
-        literature_sources: {"area_of_rural_land_occupied_by_houses_2013": "2017" }
->>>>>>> ab158bf9
         allocation_source_class: None
         allocation_source_year: None
         allocation_flow: None

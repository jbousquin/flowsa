%YAML 1.1

---

target_sector_level: NAICS_6
target_sector_source: NAICS_2012_Code
target_geoscale: national
source_names:
  "BLS_QCEW":
    data_format: 'FBA'
    class: Employment
    geoscale_to_use: national
    source_fba_load_scale: national
    year: 2017
<<<<<<< HEAD
    clean_fba_df_fxn: clean_bls_qcew_fba_for_employment_sat_table
    clean_fba_w_sec_df_fxn: bls_clean_allocation_fba_w_sec
=======
    clean_fba_df_fxn: !script_function:BLS_QCEW clean_bls_qcew_fba_for_employment_sat_table
    clean_fba_w_sec_df_fxn: !script_function:BLS_QCEW bls_clean_allocation_fba_w_sec_sat_table
>>>>>>> ab158bf9
    activity_sets:
      qcew:
        names: !from_index:BLS_QCEW_asets.csv qcew
        allocation_method: direct
        allocation_source: None
        allocation_source_class: None
        allocation_source_year: None
        allocation_flow: None
        allocation_compartment: None
        allocation_from_scale: national<|MERGE_RESOLUTION|>--- conflicted
+++ resolved
@@ -12,13 +12,7 @@
     geoscale_to_use: national
     source_fba_load_scale: national
     year: 2017
-<<<<<<< HEAD
-    clean_fba_df_fxn: clean_bls_qcew_fba_for_employment_sat_table
-    clean_fba_w_sec_df_fxn: bls_clean_allocation_fba_w_sec
-=======
-    clean_fba_df_fxn: !script_function:BLS_QCEW clean_bls_qcew_fba_for_employment_sat_table
     clean_fba_w_sec_df_fxn: !script_function:BLS_QCEW bls_clean_allocation_fba_w_sec_sat_table
->>>>>>> ab158bf9
     activity_sets:
       qcew:
         names: !from_index:BLS_QCEW_asets.csv qcew

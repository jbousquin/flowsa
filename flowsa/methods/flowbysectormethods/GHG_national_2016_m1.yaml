--- conflicted
+++ resolved
@@ -4,36 +4,9 @@
 # MECS year is 2018
 # CoA year is 2017
 
-<<<<<<< HEAD
-_allocation_types:
-  _mecs_allocation: &fuel_MECS
-    # names: # override this
-    allocation_source: "EIA_MECS_Energy"
-    allocation_method: proportional
-    allocation_source_class: "Energy"
-    allocation_source_year: 2014
-    # allocation_flow:  # override this
-    #   - "Coal"
-    allocation_compartment: None
-    allocation_from_scale: national
-    allocation_selection_fields:
-        Description:
-            - "Table 2.2"  # Nonfuel (class Other)
-            - "Table 3.2"  # Fuel (class Energy)
-        Unit: MJ
-    clean_allocation_fba_w_sec: !script_function:EIA_MECS eia_mecs_energy_clean_allocation_fba_w_sec
-    helper_source: "BLS_QCEW"
-    helper_method: proportional-flagged
-    helper_source_class: "Employment"
-    helper_source_year: 2014
-    helper_flow: None
-    helper_from_scale: national
-    clean_helper_fba_wsec: !script_function:BLS_QCEW bls_clean_allocation_fba_w_sec
-=======
 !include:GHG_national_m1.yaml
 ghgi_year: &ghgi_year 2016
 mecs_year: &mecs_year 2018
->>>>>>> 6f0e615a
 
 _industrial_allocation_dict: &industrial_dict
     energy_fba: 'EIA_MECS_Energy'

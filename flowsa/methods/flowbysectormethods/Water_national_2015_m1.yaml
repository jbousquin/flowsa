--- conflicted
+++ resolved
@@ -43,12 +43,7 @@
           - "Number of employees, Private"
         allocation_compartment: None
         allocation_from_scale: national
-<<<<<<< HEAD
-        clean_allocation_fba_w_sec: bls_clean_allocation_fba_w_sec
-=======
-        clean_allocation_fba: !script_function:BLS_QCEW clean_bls_qcew_fba
         clean_allocation_fba_w_sec: !script_function:BLS_QCEW bls_clean_allocation_fba_w_sec
->>>>>>> ab158bf9
       activity_set_3:
         names:
         - "Irrigation Crop"
@@ -64,12 +59,7 @@
           - 'AREA GROWN, IRRIGATED'
         allocation_compartment: None
         allocation_from_scale: state
-<<<<<<< HEAD
-        clean_allocation_fba_w_sec: disaggregate_coa_cropland_to_6_digit_naics_for_water_withdrawal
-=======
-        clean_allocation_fba: !script_function:USDA_CoA_Cropland coa_irrigated_cropland_fba_cleanup
         clean_allocation_fba_w_sec: !script_function:USDA_CoA_Cropland disaggregate_coa_cropland_to_6_digit_naics_for_water_withdrawal
->>>>>>> ab158bf9
         helper_source: "USDA_IWMS"
         helper_method: multiplication
         helper_source_class: "Water"

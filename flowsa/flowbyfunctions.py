--- conflicted
+++ resolved
@@ -534,12 +534,6 @@
     from flowsa.BLS_QCEW import clean_bls_qcew_fba, bls_clean_allocation_fba_w_sec
     from flowsa.mapping import add_sectors_to_flowbyactivity
 
-<<<<<<< HEAD
-    helper_allocation = flowsa.getFlowByActivity(flowclass=[attr['helper_source_class']],
-                                                 datasource=attr['helper_source'],
-                                                 years=[attr['helper_source_year']])
-
-=======
     helper_allocation = flowsa.getFlowByActivity(datasource=attr['helper_source'],
                                                  year=attr['helper_source_year'],
                                                  flowclass=attr['helper_source_class'])
@@ -549,7 +543,6 @@
         if attr['helper_source'] == 'BLS_QCEW':
             helper_allocation = clean_bls_qcew_fba(helper_allocation, attr)
             # helper_allocation = getattr(sys.modules[__name__], attr["clean_helper_fba"])(helper_allocation, attr)
->>>>>>> 806c261d
     # clean df
     helper_allocation = clean_df(helper_allocation, flow_by_activity_fields, fba_fill_na_dict)
     helper_allocation = harmonize_units(helper_allocation)

# common.py (flowsa)
# !/usr/bin/env python3
# coding=utf-8

"""Common variables and functions used across flowsa"""

import shutil
import os
import yaml
import requests
import requests_ftp
import pandas as pd
import numpy as np
import pycountry
import joblib
from dotenv import load_dotenv
from esupy.processed_data_mgmt import create_paths_if_missing
from flowsa.schema import flow_by_activity_fields, flow_by_sector_fields, flow_by_sector_collapsed_fields, \
    flow_by_activity_mapped_fields, flow_by_activity_wsec_fields, flow_by_activity_mapped_wsec_fields, activity_fields
from flowsa.settings import datapath, MODULEPATH, logoutputpath, sourceconfigpath, log


# Sets default Sector Source Name
SECTOR_SOURCE_NAME = 'NAICS_2012_Code'
flow_types = ['ELEMENTARY_FLOW', 'TECHNOSPHERE_FLOW', 'WASTE_FLOW']

US_FIPS = "00000"

fips_number_key = {"national": 0,
                   "state": 2,
                   "county": 5}

sector_level_key = {"NAICS_2": 2,
                    "NAICS_3": 3,
                    "NAICS_4": 4,
                    "NAICS_5": 5,
                    "NAICS_6": 6}

# withdrawn keyword changed to "none" over "W"
# because unable to run calculation functions with text string
WITHDRAWN_KEYWORD = np.nan


def load_api_key(api_source):
    """
    Loads an API Key from "API_Keys.env" file using the
    'api_name' defined in the FBA source config file. The '.env' file contains
    the users personal API keys. The user must register with this
    API and get the key and manually add to "API_Keys.env"

    See wiki for how to get an api:
    https://github.com/USEPA/flowsa/wiki/Using-FLOWSA#api-keys

    :param api_source: str, name of source, like 'BEA' or 'Census'
    :return: the users API key as a string
    """
    load_dotenv(f'{MODULEPATH}API_Keys.env', verbose=True)
    key = os.getenv(api_source)
    if key is None:
        log.error(f"Key file {api_source} not found. See github wiki for help "
                  "https://github.com/USEPA/flowsa/wiki/Using-FLOWSA#api-keys")
    return key


memory = joblib.Memory(".cache")


@memory.cache()
def make_http_request(url, set_cookies=False):
    """
    Makes http request using requests library
    :param url: URL to query
    :param set_cookies: bool, default set to False
        set to True if cookies required
    :return: request Object
    """
    s = requests

    r = []
    try:
        r = s.get(url)
        # determine if require request.post to set cookies
        if set_cookies:
            cookies = dict(r.cookies)
            r = s.post(url, verify=True, cookies=cookies)
    except requests.exceptions.InvalidSchema:  # if url is ftp rather than http
        requests_ftp.monkeypatch_session()
        r = requests.Session().get(url)
    except requests.exceptions.ConnectionError:
        log.error("URL Connection Error for %s", url)
    try:
        r.raise_for_status()
    except requests.exceptions.HTTPError:
        log.error('Error in URL request!')
    return r


def load_crosswalk(crosswalk_name):
    """
    Load NAICS crosswalk between the years 2007, 2012, 2017
    :return: df, NAICS crosswalk over the years
    """

    cw_dict = {'sector': 'NAICS_Crosswalk',
               'sector length': 'NAICS_2012_Crosswalk',
               'household': 'Household_SectorCodes',
               'government': 'Government_SectorCodes',
               'BEA': 'NAICS_to_BEA_Crosswalk'
               }

    fn = cw_dict.get(crosswalk_name)

    cw = pd.read_csv(f'{datapath}{fn}.csv', dtype="str")
    return cw


def load_yaml_dict(filename):
    """
    Load the information in 'source_catalog.yaml'
    :return: dictionary containing all information in source_catalog.yaml
    """
    if filename == 'source_catalog':
        yaml_load = f'{datapath}source_catalog.yaml'
    else:
        yaml_load = sourceconfigpath + filename + '.yaml'
    with open(yaml_load, 'r') as f:
        config = yaml.safe_load(f)
    return config


def load_values_from_literature_citations_config():
    """
    Load the config file that contains information on where the
    values from the literature come from
    :return: dictionary of the values from the literature information
    """
    sfile = datapath + 'bibliographyinfo/values_from_literature_source_citations.yaml'
    with open(sfile, 'r') as f:
        config = yaml.safe_load(f)
    return config


def load_fbs_methods_additional_fbas_config():
    """
    Load the config file that contains information on where the
    values from the literature come from
    :return: dictionary of the values from the literature information
    """
    sfile = datapath + 'bibliographyinfo/fbs_methods_additional_fbas.yaml'
    with open(sfile, 'r') as f:
        config = yaml.safe_load(f)
    return config


def load_functions_loading_fbas_config():
    """
    Load the config file that contains information on where the
    values from the literature come from
    :return: dictionary of the values from the literature information
    """
    sfile = datapath + 'bibliographyinfo/functions_loading_fbas.yaml'
    with open(sfile, 'r') as f:
        config = yaml.safe_load(f)
    return config


def create_fill_na_dict(flow_by_fields):
    """
    Dictionary for how to fill nan in different column types
    :param flow_by_fields: list of columns
    :return: dictionary for how to fill missing values by dtype
    """
    fill_na_dict = {}
    for k, v in flow_by_fields.items():
        if v[0]['dtype'] == 'str':
            fill_na_dict[k] = ""
        elif v[0]['dtype'] == 'int':
            fill_na_dict[k] = 0
        elif v[0]['dtype'] == 'float':
            fill_na_dict[k] = 0
    return fill_na_dict


def get_flow_by_groupby_cols(flow_by_fields):
    """
    Return groupby columns for a type of dataframe
    :param flow_by_fields: dictionary
    :return: list, column names
    """
    groupby_cols = []
    for k, v in flow_by_fields.items():
        if v[0]['dtype'] == 'str':
            groupby_cols.append(k)
        elif v[0]['dtype'] == 'int':
            groupby_cols.append(k)
    if flow_by_fields == flow_by_activity_fields:
        # Do not use description for grouping
        groupby_cols.remove('Description')
    return groupby_cols


fba_activity_fields = [activity_fields['ProducedBy'][0]['flowbyactivity'],
                       activity_fields['ConsumedBy'][0]['flowbyactivity']]
fbs_activity_fields = [activity_fields['ProducedBy'][1]['flowbysector'],
                       activity_fields['ConsumedBy'][1]['flowbysector']]
fba_fill_na_dict = create_fill_na_dict(flow_by_activity_fields)
fbs_fill_na_dict = create_fill_na_dict(flow_by_sector_fields)
fbs_collapsed_fill_na_dict = create_fill_na_dict(flow_by_sector_collapsed_fields)
fba_default_grouping_fields = get_flow_by_groupby_cols(flow_by_activity_fields)
fba_mapped_default_grouping_fields = get_flow_by_groupby_cols(flow_by_activity_mapped_fields)
fba_mapped_wsec_default_grouping_fields = get_flow_by_groupby_cols(flow_by_activity_mapped_wsec_fields)
fbs_default_grouping_fields = get_flow_by_groupby_cols(flow_by_sector_fields)
fbs_grouping_fields_w_activities = fbs_default_grouping_fields + \
                                   (['ActivityProducedBy', 'ActivityConsumedBy'])
fbs_collapsed_default_grouping_fields = get_flow_by_groupby_cols(flow_by_sector_collapsed_fields)
fba_wsec_default_grouping_fields = get_flow_by_groupby_cols(flow_by_activity_wsec_fields)


def read_stored_FIPS(year='2015'):
    """
    Read fips based on year specified, year defaults to 2015
    :param year: str, '2010', '2013', or '2015', default year is 2015
        because most recent year of FIPS available
    :return: df, FIPS for specified year
    """

    FIPS_df = pd.read_csv(datapath + "FIPS_Crosswalk.csv", header=0, dtype=str)
    # subset columns by specified year
    df = FIPS_df[["State", "FIPS_" + year, "County_" + year]]
    # rename columns to drop data year
    df.columns = ['State', 'FIPS', 'County']
    # sort df
    df = df.sort_values(['FIPS']).reset_index(drop=True)

    return df


def getFIPS(state=None, county=None, year='2015'):
    """
    Pass a state or state and county name to get the FIPS.

    :param state: str. A US State Name or Puerto Rico, any case accepted
    :param county: str. A US county
    :param year: str. '2010', '2013', '2015', default year is 2015
    :return: str. A five digit FIPS code
    """
    FIPS_df = read_stored_FIPS(year)

    # default code
    code = None

    if county is None:
        if state is not None:
            state = clean_str_and_capitalize(state)
            code = FIPS_df.loc[(FIPS_df["State"] == state) & (FIPS_df["County"].isna()), "FIPS"]
        else:
            log.error("To get state FIPS, state name must be passed in 'state' param")
    else:
        if state is None:
            log.error("To get county FIPS, state name must be passed in 'state' param")
        else:
            state = clean_str_and_capitalize(state)
            county = clean_str_and_capitalize(county)
            code = FIPS_df.loc[(FIPS_df["State"] == state) & (FIPS_df["County"] == county), "FIPS"]
    if code.empty:
        log.error("No FIPS code found")
    else:
        code = code.values[0]

    return code


def apply_county_FIPS(df, year='2015', source_state_abbrev=True):
    """
    Applies FIPS codes by county to dataframe containing columns with State and County
    :param df: dataframe must contain columns with 'State' and 'County', but not 'Location'
    :param year: str, FIPS year, defaults to 2015
    :param source_state_abbrev: True or False, the state column uses abbreviations
    :return dataframe with new column 'FIPS', blanks not removed
    """
    # If using 2 letter abbrevations, map to state names
    if source_state_abbrev:
        df['State'] = df['State'].map(abbrev_us_state)
    df['State'] = df.apply(lambda x: clean_str_and_capitalize(x.State), axis=1)
    df['County'] = df.apply(lambda x: clean_str_and_capitalize(x.County), axis=1)

    # Pull and merge FIPS on state and county
    mapping_FIPS = get_county_FIPS(year)
    df = df.merge(mapping_FIPS, how='left')

    # Where no county match occurs, assign state FIPS instead
    mapping_FIPS = get_state_FIPS()
    mapping_FIPS.drop(columns=['County'], inplace=True)
    df = df.merge(mapping_FIPS, left_on='State', right_on='State', how='left')
    df['Location'] = df['FIPS_x'].where(df['FIPS_x'].notnull(), df['FIPS_y'])
    df.drop(columns=['FIPS_x', 'FIPS_y'], inplace=True)

    return df


def update_geoscale(df, to_scale):
    """
    Updates df['Location'] based on specified to_scale
    :param df: df, requires Location column
    :param to_scale: str, target geoscale
    :return: df, with 5 digit fips
    """
    # code for when the "Location" is a FIPS based system
    if to_scale == 'state':
        df.loc[:, 'Location'] = df['Location'].apply(lambda x: str(x[0:2]))
        # pad zeros
        df.loc[:, 'Location'] = df['Location'].apply(lambda x:
                                                     x.ljust(3 + len(x), '0') if len(x) < 5 else x)
    elif to_scale == 'national':
        df.loc[:, 'Location'] = US_FIPS
    return df


def clean_str_and_capitalize(s):
    """
    Trim whitespace, modify string so first letter capitalized.
    :param s: str
    :return: str, formatted
    """
    if s.__class__ == str:
        s = s.strip()
        s = s.lower()
        s = s.capitalize()
    return s


def capitalize_first_letter(string):
    """
    Capitalize first letter of words
    :param string: str
    :return: str, modified
    """
    return_string = ""
    split_array = string.split(" ")
    for s in split_array:
        return_string = return_string + " " + s.capitalize()
    return return_string.strip()


def get_state_FIPS(year='2015'):
    """
    Filters FIPS df for state codes only
    :param year: str, year of FIPS, defaults to 2015
    :return: FIPS df with only state level records
    """

    fips = read_stored_FIPS(year)
    fips = fips.drop_duplicates(subset='State')
    fips = fips[fips['State'].notnull()]
    return fips


def get_county_FIPS(year='2015'):
    """
    Filters FIPS df for county codes only
    :param year: str, year of FIPS, defaults to 2015
    :return: FIPS df with only county level records
    """
    fips = read_stored_FIPS(year)
    fips = fips.drop_duplicates(subset='FIPS')
    fips = fips[fips['County'].notnull()]
    return fips


def get_all_state_FIPS_2(year='2015'):
    """
    Gets a subset of all FIPS 2 digit codes for states
    :param year: str, year of FIPS, defaults to 2015
    :return: df with 'State' and 'FIPS_2' cols
    """

    state_fips = get_state_FIPS(year)
    state_fips.loc[:, 'FIPS_2'] = state_fips['FIPS'].apply(lambda x: x[0:2])
    state_fips = state_fips[['State', 'FIPS_2']]
    return state_fips


# From https://gist.github.com/rogerallen/1583593
# removed non US states, PR, MP, VI
us_state_abbrev = {
    'Alabama': 'AL',
    'Alaska': 'AK',
    'Arizona': 'AZ',
    'Arkansas': 'AR',
    'California': 'CA',
    'Colorado': 'CO',
    'Connecticut': 'CT',
    'Delaware': 'DE',
    'District of Columbia': 'DC',
    'Florida': 'FL',
    'Georgia': 'GA',
    'Hawaii': 'HI',
    'Idaho': 'ID',
    'Illinois': 'IL',
    'Indiana': 'IN',
    'Iowa': 'IA',
    'Kansas': 'KS',
    'Kentucky': 'KY',
    'Louisiana': 'LA',
    'Maine': 'ME',
    'Maryland': 'MD',
    'Massachusetts': 'MA',
    'Michigan': 'MI',
    'Minnesota': 'MN',
    'Mississippi': 'MS',
    'Missouri': 'MO',
    'Montana': 'MT',
    'Nebraska': 'NE',
    'Nevada': 'NV',
    'New Hampshire': 'NH',
    'New Jersey': 'NJ',
    'New Mexico': 'NM',
    'New York': 'NY',
    'North Carolina': 'NC',
    'North Dakota': 'ND',
    'Ohio': 'OH',
    'Oklahoma': 'OK',
    'Oregon': 'OR',
    'Pennsylvania': 'PA',
    'Rhode Island': 'RI',
    'South Carolina': 'SC',
    'South Dakota': 'SD',
    'Tennessee': 'TN',
    'Texas': 'TX',
    'Utah': 'UT',
    'Vermont': 'VT',
    'Virginia': 'VA',
    'Washington': 'WA',
    'West Virginia': 'WV',
    'Wisconsin': 'WI',
    'Wyoming': 'WY',
}

# thank you to @kinghelix and @trevormarburger for this idea
abbrev_us_state = {abbr: state for state, abbr in us_state_abbrev.items()}


def get_region_and_division_codes():
    """
    Load the Census Regions csv
    :return: pandas df of census regions
    """
    df = pd.read_csv(datapath + "Census_Regions_and_Divisions.csv", dtype="str")
    return df


def assign_census_regions(df_load):
    """
    Assign census regions as a LocationSystem
    :param df_load: fba or fbs
    :return: df with census regions as LocationSystem
    """
    # load census codes
    census_codes_load = get_region_and_division_codes()
    census_codes = census_codes_load[census_codes_load['LocationSystem'] == 'Census_Region']

    # merge df with census codes
    df = df_load.merge(census_codes[['Name', 'Region']],
                       left_on=['Location'], right_on=['Name'], how='left')
    # replace Location value
    df['Location'] = np.where(~df['Region'].isnull(), df['Region'], df['Location'])

    # modify LocationSystem
    # merge df with census codes
    df = df.merge(census_codes[['Region', 'LocationSystem']],
                  left_on=['Region'], right_on=['Region'], how='left')
    # replace Location value
    df['LocationSystem_x'] = np.where(~df['LocationSystem_y'].isnull(),
                                      df['LocationSystem_y'], df['LocationSystem_x'])

    # drop census columns
    df = df.drop(columns=['Name', 'Region', 'LocationSystem_y'])
    df = df.rename(columns={'LocationSystem_x': 'LocationSystem'})

    return df


def call_country_code(country):
    """
    use pycountry to call on 3 digit iso country code
    :param country: str, name of country
    :return: str, ISO code
    """
    return pycountry.countries.get(name=country).numeric


def convert_fba_unit(df):
    """
    Convert unit to standard
    :param df: df, FBA flowbyactivity
    :return: df, FBA with standarized units
    """
    # Convert Water units 'Bgal/d' and 'Mgal/d' to Mgal
    days_in_year = 365
    df.loc[:, 'FlowAmount'] = np.where(df['Unit'] == 'Bgal/d',
                                       df['FlowAmount'] * 1000 * days_in_year, df['FlowAmount'])
    df.loc[:, 'Unit'] = np.where(df['Unit'] == 'Bgal/d', 'Mgal', df['Unit'])

    df.loc[:, 'FlowAmount'] = np.where(df['Unit'] == 'Mgal/d',
                                       df['FlowAmount'] * days_in_year, df['FlowAmount'])
    df.loc[:, 'Unit'] = np.where(df['Unit'] == 'Mgal/d', 'Mgal', df['Unit'])

    # Convert Land unit 'Thousand Acres' to 'Acres
    acres_in_thousand_acres = 1000
    df.loc[:, 'FlowAmount'] = np.where(df['Unit'] == 'Thousand Acres',
                                       df['FlowAmount'] * acres_in_thousand_acres,
                                       df['FlowAmount'])
    df.loc[:, 'Unit'] = np.where(df['Unit'] == 'Thousand Acres', 'Acres', df['Unit'])

    # Convert Energy unit "Quadrillion Btu" to MJ
    mj_in_btu = .0010550559
    # 1 Quad = .0010550559 x 10^15
    df.loc[:, 'FlowAmount'] = np.where(df['Unit'] == 'Quadrillion Btu',
                                       df['FlowAmount'] * mj_in_btu * (10 ** 15),
                                       df['FlowAmount'])
    df.loc[:, 'Unit'] = np.where(df['Unit'] == 'Quadrillion Btu', 'MJ', df['Unit'])

    # Convert Energy unit "Trillion Btu" to MJ
    # 1 Tril = .0010550559 x 10^14
    df.loc[:, 'FlowAmount'] = np.where(df['Unit'] == 'Trillion Btu',
                                       df['FlowAmount'] * mj_in_btu * (10 ** 14),
                                       df['FlowAmount'])
    df.loc[:, 'Unit'] = np.where(df['Unit'] == 'Trillion Btu', 'MJ', df['Unit'])

    df.loc[:, 'FlowAmount'] = np.where(df['Unit'] == 'million Cubic metres/year',
                                       df['FlowAmount'] * 264.172, df['FlowAmount'])
    df.loc[:, 'Unit'] = np.where(df['Unit'] == 'million Cubic metres/year', 'Mgal', df['Unit'])

    # Convert mass units (LB or TON) to kg
    ton_to_kg = 907.185
    lb_to_kg = 0.45359
    df.loc[:, 'FlowAmount'] = np.where(df['Unit'] == 'TON',
                                       df['FlowAmount'] * ton_to_kg,
                                       df['FlowAmount'])
    df.loc[:, 'FlowAmount'] = np.where(df['Unit'] == 'LB',
                                       df['FlowAmount'] * lb_to_kg,
                                       df['FlowAmount'])
    df.loc[:, 'Unit'] = np.where((df['Unit'] == 'TON') | (df['Unit'] == 'LB'),
                                 'kg', df['Unit'])

    return df


def find_true_file_path(filedirectory, filename, extension):
    """
    If filename does not match filename within flowsa due to added extensions
    onto the filename, cycle through
    name, dropping strings after each underscore until the name is found
    :param filedirectory: string, path to directory
    :param filename: string, name of original file searching for
    :param extension: string, type of file, such as "yaml" or "py"
    :return: string, corrected file path name
    """
    # if a file does not exist modify file name, dropping ext after last underscore
    while (os.path.exists(f"{filedirectory}{filename}.{extension}") is False) & ('_' in filename):
        # continue dropping last underscore/extension until file name does exist
        filename = filename.rsplit("_", 1)[0]

    return filename


def rename_log_file(filename, fb_meta):
    """
    Rename the log file saved to local directory using df meta for df
    :param filename: str, name of dataset
    :param fb_meta: metadata for parquet
    :param fb_type: str, 'FlowByActivity' or 'FlowBySector'
    :return: modified log file name
    """
    # original log file name - all log statements
    log_file = f'{logoutputpath}{"flowsa.log"}'
    # generate new log name
    new_log_name = f'{logoutputpath}{filename}{"_v"}' \
                   f'{fb_meta.tool_version}{"_"}{fb_meta.git_hash}{".log"}'
    # create log directory if missing
    create_paths_if_missing(logoutputpath)
    # rename the standard log file name (os.rename throws error if file already exists)
    shutil.copy(log_file, new_log_name)
    # original log file name - validation
    log_file = f'{logoutputpath}{"validation_flowsa.log"}'
    # generate new log name
    new_log_name = f'{logoutputpath}{filename}_v' \
                   f'{fb_meta.tool_version}_{fb_meta.git_hash}_validation.log'
    # create log directory if missing
    create_paths_if_missing(logoutputpath)
    # rename the standard log file name (os.rename throws error if file already exists)
    shutil.copy(log_file, new_log_name)


<<<<<<< HEAD
def return_true_source_catalog_name(sourcename):
    """
    Drop any extensions on source name until find the name in source catalog
    """
    while (load_source_catalog().get(sourcename) is None) & ('_' in sourcename):
        sourcename = sourcename.rsplit("_", 1)[0]
    return sourcename


def check_activities_sector_like(sourcename_load):
    """
    Check if the activities in a df are sector-like,
    if cannot find the sourcename in the source catalog, drop extensions on the
    source name
    """
    sourcename = return_true_source_catalog_name(sourcename_load)

    try:
        sectorLike = load_source_catalog()[sourcename]['sector-like_activities']
    except KeyError:
        log.error(f'%s or %s not found in {datapath}source_catalog.yaml',
                  sourcename_load, sourcename)

    return sectorLike
=======
def str2bool(v):
    if isinstance(v, bool):
        return v
    if v.lower() in ('yes', 'true', 't', 'y', '1'):
        return True
    else:
        return False
>>>>>>> 33a18f4a
<|MERGE_RESOLUTION|>--- conflicted
+++ resolved
@@ -592,7 +592,6 @@
     shutil.copy(log_file, new_log_name)
 
 
-<<<<<<< HEAD
 def return_true_source_catalog_name(sourcename):
     """
     Drop any extensions on source name until find the name in source catalog
@@ -617,12 +616,11 @@
                   sourcename_load, sourcename)
 
     return sectorLike
-=======
+
 def str2bool(v):
     if isinstance(v, bool):
         return v
     if v.lower() in ('yes', 'true', 't', 'y', '1'):
         return True
     else:
-        return False
->>>>>>> 33a18f4a
+        return False
--- conflicted
+++ resolved
@@ -3,12 +3,8 @@
     - Water
   sector-like_activities: False
   activity_schema:
-<<<<<<< HEAD
+  sector_aggregation_level: "disaggregated"
 BEA_Use:
-=======
-  sector_aggregation_level: "disaggregated"
-BEA_Use_Detail_PRO_BeforeRedef:
->>>>>>> 3285b7f2
   class:
     - Money
   sector-like_activities: False #update to true once alternate activity_schema in place

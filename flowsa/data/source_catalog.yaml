--- conflicted
+++ resolved
@@ -127,15 +127,12 @@
   sector-like_activities: False
   activity_schema:
   sector_aggregation_level: "aggregated"
-<<<<<<< HEAD
-=======
 EPA_SIT:
   class:
     - Chemicals
   sector-like_activities: False
   activity_schema:
   sector_aggregation_level: "aggregated"
->>>>>>> e0b19aaf
 EPA_NEI_Nonpoint:
   class:
   - Chemicals

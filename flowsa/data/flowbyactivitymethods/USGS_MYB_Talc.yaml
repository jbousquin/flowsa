# Downloads and parses CSV from USGS Talc Statistics and Information on an annual basis.
---
source_name: USGS Mineral Yearbook Talc
citable_url: https://prd-wret.s3.us-west-2.amazonaws.com/assets/palladium/production/atoms/files/myb1-2017-talc.xls
date_generated: '2021-03-19'
years_available: 2013-2017
format: xls
url:
  base_url: https://prd-wret.s3.us-west-2.amazonaws.com/assets/palladium/production/atoms/files/myb1-2017-talc.xls
url_replace_fxn: usgs_talc_url_helper
call_response_fxn: usgs_talc_call
parse_response_fxn: usgs_talc_parse
years:
<<<<<<< HEAD
  - 2017
=======
- 2013
- 2014
- 2015
- 2016
- 2017
>>>>>>> ded2b6be
<|MERGE_RESOLUTION|>--- conflicted
+++ resolved
@@ -11,12 +11,8 @@
 call_response_fxn: usgs_talc_call
 parse_response_fxn: usgs_talc_parse
 years:
-<<<<<<< HEAD
-  - 2017
-=======
 - 2013
 - 2014
 - 2015
 - 2016
-- 2017
->>>>>>> ded2b6be
+- 2017
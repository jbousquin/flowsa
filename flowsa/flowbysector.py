# flowbysector.py (flowsa)
# !/usr/bin/env python3
# coding=utf-8
"""
Produces a FlowBySector data frame based on a method file for the given class

To run code, specify the "Run/Debug Configurations" Parameters to the
"flowsa/data/flowbysectormethods" yaml file name
you want to use.

Example: "Parameters: --m Water_national_2015_m1"

Files necessary to run FBS:
a. a method yaml in "flowsa/data/flowbysectormethods"
b. crosswalk(s) for the main dataset you are allocating and any datasets
used to allocate to sectors
c. a .py file in "flowsa/" for the main dataset you are allocating if
you need functions to clean up the FBA
   before allocating to FBS

"""

import argparse
import yaml
import pandas as pd
from esupy.processed_data_mgmt import write_df_to_file
import flowsa
from flowsa.common import log, flowbysectormethodpath, flow_by_sector_fields, \
    fips_number_key, flow_by_activity_fields, load_source_catalog, \
    flowbysectoractivitysetspath, flow_by_sector_fields_w_activity, \
    paths, fba_activity_fields, rename_log_file, \
    fbs_activity_fields, fba_fill_na_dict, fbs_fill_na_dict, fbs_default_grouping_fields, \
    fbs_grouping_fields_w_activities
from flowsa.metadata import set_fb_meta, write_metadata
from flowsa.fbs_allocation import direct_allocation_method, function_allocation_method, \
    dataset_allocation_method
from flowsa.mapping import add_sectors_to_flowbyactivity, map_fbs_flows, \
    get_sector_list
from flowsa.flowbyfunctions import agg_by_geoscale, sector_aggregation, \
    aggregator, subset_df_by_geoscale, sector_disaggregation, dynamically_import_fxn
from flowsa.dataclean import clean_df, harmonize_FBS_columns, reset_fbs_dq_scores
from flowsa.validation import check_if_losing_sector_data,\
    check_for_differences_between_fba_load_and_fbs_output, \
    compare_fba_load_and_fbs_output_totals, compare_geographic_totals,\
    replace_naics_w_naics_from_another_year


def parse_args():
    """
    Make year and source script parameters
    :return: dictionary, 'method'
    """
    ap = argparse.ArgumentParser()
    ap.add_argument("-m", "--method",
                    required=True, help="Method for flow by sector file. "
                                        "A valid method config file must exist with this name.")
    args = vars(ap.parse_args())
    return args


def load_method(method_name):
    """
    Loads a flowbysector method from a YAML
    :param method_name: str, FBS method name (ex. 'Water_national_m1_2015')
    :return: dictionary, items in the FBS method yaml
    """
    sfile = flowbysectormethodpath + method_name + '.yaml'
    try:
        with open(sfile, 'r') as f:
            method = yaml.safe_load(f)
    except IOError:
        log.error("FlowBySector method file not found.")
    return method


def load_source_dataframe(k, v):
    """
    Load the source dataframe. Data can be a FlowbyActivity or
    FlowBySector parquet stored in flowsa, or a FlowBySector
    formatted dataframe from another package.
    :param k: str, The datasource name
    :param v: dictionary, The datasource parameters
    :return: df of identified parquet
    """
    if v['data_format'] == 'FBA':
        # if yaml specifies a geoscale to load, use parameter to filter dataframe
        if 'source_fba_load_scale' in v:
            geo_level = v['source_fba_load_scale']
        else:
            geo_level = None
        log.info("Retrieving flowbyactivity for datasource %s in year %s", k, str(v['year']))
        flows_df = flowsa.getFlowByActivity(datasource=k, year=v['year'], flowclass=v['class'],
                                            geographic_level=geo_level)
    elif v['data_format'] == 'FBS':
        log.info("Retrieving flowbysector for datasource %s", k)
        flows_df = flowsa.getFlowBySector(k)
    elif v['data_format'] == 'FBS_outside_flowsa':
        log.info("Retrieving flowbysector for datasource %s", k)
        flows_df = dynamically_import_fxn(k, v["FBS_datapull_fxn"])(v)
    else:
        log.error("Data format not specified in method file for datasource %s", k)

    return flows_df


def main(**kwargs):
    """
    Creates a flowbysector dataset
    :param kwargs: dictionary of arguments, only argument is "method_name", the name of method
                   corresponding to flowbysector method yaml name
    :return: parquet, FBS save to local folder
    """
    if len(kwargs) == 0:
        kwargs = parse_args()

    method_name = kwargs['method']
    # assign arguments
    log.info("Initiating flowbysector creation for %s", method_name)
    # call on method
    method = load_method(method_name)
    # create dictionary of data and allocation datasets
    fb = method['source_names']
    # Create empty list for storing fbs files
    fbs_list = []
    for k, v in fb.items():
        # pull fba data for allocation
        flows = load_source_dataframe(k, v)

        if v['data_format'] == 'FBA':
            # ensure correct datatypes and that all fields exist
            flows = clean_df(flows, flow_by_activity_fields,
                             fba_fill_na_dict, drop_description=False)

            # map df to elementary flows, changing units
            log.info("Mapping flows in %s to federal elementary flow list", k)
            if 'fedefl_mapping' in v:
                mapping_files = v['fedefl_mapping']
            else:
                mapping_files = k

            flows_mapped = map_elementary_flows(flows, mapping_files)

            # subset out the mapping information, add back in after cleaning up FBA data
            mapped_df = flows_mapped[['FlowName', 'Flowable', 'Compartment',
                                      'Context', 'FlowUUID']].drop_duplicates()
            flows_fba = flows_mapped[flow_by_activity_fields]

            # clean up fba, if specified in yaml
            if v["clean_fba_df_fxn"] != 'None':
                log.info("Cleaning up %s FlowByActivity", k)
                flows_fba = dynamically_import_fxn(k, v["clean_fba_df_fxn"])(flows_fba)

            # if activity_sets are specified in a file, call them here
            if 'activity_set_file' in v:
                aset_names = pd.read_csv(flowbysectoractivitysetspath +
                                         v['activity_set_file'], dtype=str)
            else:
                aset_names = None

            # create dictionary of allocation datasets for different activities
            activities = v['activity_sets']
            # subset activity data and allocate to sector
            for aset, attr in activities.items():
                # subset by named activities
                if 'activity_set_file' in v:
                    names = aset_names[aset_names['activity_set'] == aset]['name']
                else:
                    names = attr['names']

                log.info("Preparing to handle %s in %s", aset, k)
                log.debug("Preparing to handle subset of activities: %s", ', '.join(map(str, names)))
                # subset fba data by activity
                flows_subset =\
                    flows_fba[(flows_fba[fba_activity_fields[0]].isin(names)) |
                              (flows_fba[fba_activity_fields[1]].isin(names)
                               )].reset_index(drop=True)

                # if activities are sector-like, check sectors are valid
                if load_source_catalog()[k]['sector-like_activities']:
                    flows_subset =\
                        replace_naics_w_naics_from_another_year(flows_subset,
                                                                method['target_sector_source'])

                # extract relevant geoscale data or aggregate existing data
                flows_subset_geo = subset_df_by_geoscale(flows_subset, v['geoscale_to_use'],
                                                         attr['allocation_from_scale'])
                # if loading data subnational geoscale, check for data loss
                if attr['allocation_from_scale'] != 'national':
                    compare_geographic_totals(flows_subset_geo, flows_subset, k, method_name, aset)

                # Add sectors to df activity, depending on level of specified sector aggregation
                log.info("Adding sectors to %s", k)
                flows_subset_wsec =\
                    add_sectors_to_flowbyactivity(flows_subset_geo,
                                                  sectorsourcename=method['target_sector_source'],
                                                  allocationmethod=attr['allocation_method'])
                # clean up fba with sectors, if specified in yaml
                if v["clean_fba_w_sec_df_fxn"] != 'None':
<<<<<<< HEAD
                    log.info("Cleaning up %s FlowByActivity with sectors", k)
                    flows_subset_wsec = \
                        dynamically_import_fxn(k, v["clean_fba_w_sec_df_fxn"])(flows_subset_wsec,
                                                                               attr=attr, method=method)

                # add mapping columns back
                flows_mapped_wsec = flows_subset_wsec.merge(mapped_df)
                # rename SourceName to MetaSources and drop columns
                flows_mapped_wsec = flows_mapped_wsec.\
                    rename(columns={'SourceName': 'MetaSources'}).\
                    drop(columns=['FlowName', 'Compartment'])
=======
                    log.info("Cleaning up " + k + " FlowByActivity with sectors")
                    flow_subset_wsec = \
                        dynamically_import_fxn(k, v["clean_fba_w_sec_df_fxn"])(flow_subset_wsec,
                                                                               attr=attr)

                # map flows to federal flow list or material flow list
                flow_subset_mapped, mapping_files = map_fbs_flows(flow_subset_wsec,
                                                                  k, v)

                # clean up mapped fba with sectors, if specified in yaml
                if "clean_mapped_fba_w_sec_df_fxn" in v:
                    log.info("Cleaning up " + k + " FlowByActivity with sectors")
                    flow_subset_mapped = \
                        dynamically_import_fxn(k, v["clean_mapped_fba_w_sec_df_fxn"])(flow_subset_mapped,
                                                                                      attr, method)
                # rename SourceName to MetaSources
                flow_subset_mapped = flow_subset_mapped.\
                    rename(columns={'SourceName': 'MetaSources'})
>>>>>>> dab3829c

                # if allocation method is "direct", then no need to create alloc ratios,
                # else need to use allocation
                # dataframe to create sector allocation ratios
                if attr['allocation_method'] == 'direct':
                    fbs = direct_allocation_method(flows_mapped_wsec, k, names, method)
                # if allocation method for an activity set requires a specific
                # function due to the complicated nature
                # of the allocation, call on function here
                elif attr['allocation_method'] == 'allocation_function':
                    fbs = function_allocation_method(flows_mapped_wsec, k, names, attr, fbs_list)
                else:
                    fbs =\
                        dataset_allocation_method(flows_mapped_wsec, attr,
                                                  names, method, k, v, aset,
                                                  method_name, aset_names)

                # drop rows where flowamount = 0 (although this includes dropping suppressed data)
                fbs = fbs[fbs['FlowAmount'] != 0].reset_index(drop=True)

                # define grouping columns dependent on sectors being activity-like or not
                if load_source_catalog()[k]['sector-like_activities'] is False:
                    groupingcols = fbs_grouping_fields_w_activities
                    groupingdict = flow_by_sector_fields_w_activity
                else:
                    groupingcols = fbs_default_grouping_fields
                    groupingdict = flow_by_sector_fields

                # clean df
                fbs = clean_df(fbs, groupingdict, fbs_fill_na_dict)

                # aggregate df geographically, if necessary
                log.info("Aggregating flowbysector to %s level", method['target_geoscale'])
                # determine from scale
                if fips_number_key[v['geoscale_to_use']] <\
                        fips_number_key[attr['allocation_from_scale']]:
                    from_scale = v['geoscale_to_use']
                else:
                    from_scale = attr['allocation_from_scale']

                fbs_geo_agg = agg_by_geoscale(fbs, from_scale,
                                              method['target_geoscale'], groupingcols)

                # aggregate data to every sector level
                log.info("Aggregating flowbysector to all sector levels")
                fbs_sec_agg = sector_aggregation(fbs_geo_agg, groupingcols)
                # add missing naics5/6 when only one naics5/6 associated with a naics4
                fbs_agg = sector_disaggregation(fbs_sec_agg, groupingdict)

                # check if any sector information is lost before reaching
                # the target sector length, if so,
                # allocate values equally to disaggregated sectors
                log.debug('Checking for data at %s', method['target_sector_level'])
                fbs_agg_2 = check_if_losing_sector_data(fbs_agg, method['target_sector_level'])

                # compare flowbysector with flowbyactivity
                check_for_differences_between_fba_load_and_fbs_output(
                    flows_mapped_wsec, fbs_agg_2, aset, k, method)

                # return sector level specified in method yaml
                # load the crosswalk linking sector lengths
                sector_list = get_sector_list(method['target_sector_level'])

                # subset df, necessary because not all of the sectors are
                # NAICS and can get duplicate rows
                fbs_1 = fbs_agg_2.loc[(fbs_agg_2[fbs_activity_fields[0]].isin(sector_list)) &
                                      (fbs_agg_2[fbs_activity_fields[1]].isin(sector_list))].\
                    reset_index(drop=True)
                fbs_2 = fbs_agg_2.loc[(fbs_agg_2[fbs_activity_fields[0]].isin(sector_list)) &
                                      (fbs_agg_2[fbs_activity_fields[1]].isnull())].\
                    reset_index(drop=True)
                fbs_3 = fbs_agg_2.loc[(fbs_agg_2[fbs_activity_fields[0]].isnull()) &
                                      (fbs_agg_2[fbs_activity_fields[1]].isin(sector_list))].\
                    reset_index(drop=True)
                fbs_sector_subset = pd.concat([fbs_1, fbs_2, fbs_3])

                # drop activity columns
                fbs_sector_subset = fbs_sector_subset.drop(['ActivityProducedBy',
                                                            'ActivityConsumedBy'],
                                                           axis=1, errors='ignore')

                # save comparison of FBA total to FBS total for an activity set
                compare_fba_load_and_fbs_output_totals(flows_subset_geo, mapped_df,
                                                       fbs_sector_subset, aset, k,
                                                       attr, method, mapping_files)

                log.info("Completed flowbysector for %s", aset)
                fbs_list.append(fbs_sector_subset)
        else:
            # if the loaded flow dt is already in FBS format, append directly to list of FBS
            log.info("Append %s to FBS list", k)
            # ensure correct field datatypes and add any missing fields
            flows = clean_df(flows, flow_by_sector_fields, fbs_fill_na_dict)
            fbs_list.append(flows)
    # create single df of all activities
    log.info("Concat data for all activities")
    fbss = pd.concat(fbs_list, ignore_index=True, sort=False)
    log.info("Clean final dataframe")
    # add missing fields, ensure correct data type, add missing columns, reorder columns
    fbss = clean_df(fbss, flow_by_sector_fields, fbs_fill_na_dict)
    # prior to aggregating, replace MetaSources string with all sources
    # that share context/flowable/sector values
    fbss = harmonize_FBS_columns(fbss)
    # aggregate df as activities might have data for the same specified sector length
    fbss = aggregator(fbss, fbs_default_grouping_fields)
    # sort df
    log.info("Sort and store dataframe")
    # ensure correct data types/order of columns
    fbss = clean_df(fbss, flow_by_sector_fields, fbs_fill_na_dict)
    fbss = fbss.sort_values(
        ['SectorProducedBy', 'SectorConsumedBy', 'Flowable', 'Context']).reset_index(drop=True)
    # tmp reset data quality scores
    fbss = reset_fbs_dq_scores(fbss)
    # save parquet file
    meta = set_fb_meta(method_name, "FlowBySector")
    write_df_to_file(fbss, paths, meta)
    write_metadata(method_name, method, meta, "FlowBySector")
    # rename the log file saved to local directory
    rename_log_file(method_name, meta)


if __name__ == '__main__':
    main()<|MERGE_RESOLUTION|>--- conflicted
+++ resolved
@@ -131,14 +131,8 @@
             flows = clean_df(flows, flow_by_activity_fields,
                              fba_fill_na_dict, drop_description=False)
 
-            # map df to elementary flows, changing units
-            log.info("Mapping flows in %s to federal elementary flow list", k)
-            if 'fedefl_mapping' in v:
-                mapping_files = v['fedefl_mapping']
-            else:
-                mapping_files = k
-
-            flows_mapped = map_elementary_flows(flows, mapping_files)
+            # map flows to federal flow list or material flow list
+            flows_mapped, mapping_files = map_fbs_flows(flows, k, v)
 
             # subset out the mapping information, add back in after cleaning up FBA data
             mapped_df = flows_mapped[['FlowName', 'Flowable', 'Compartment',
@@ -196,7 +190,6 @@
                                                   allocationmethod=attr['allocation_method'])
                 # clean up fba with sectors, if specified in yaml
                 if v["clean_fba_w_sec_df_fxn"] != 'None':
-<<<<<<< HEAD
                     log.info("Cleaning up %s FlowByActivity with sectors", k)
                     flows_subset_wsec = \
                         dynamically_import_fxn(k, v["clean_fba_w_sec_df_fxn"])(flows_subset_wsec,
@@ -208,26 +201,6 @@
                 flows_mapped_wsec = flows_mapped_wsec.\
                     rename(columns={'SourceName': 'MetaSources'}).\
                     drop(columns=['FlowName', 'Compartment'])
-=======
-                    log.info("Cleaning up " + k + " FlowByActivity with sectors")
-                    flow_subset_wsec = \
-                        dynamically_import_fxn(k, v["clean_fba_w_sec_df_fxn"])(flow_subset_wsec,
-                                                                               attr=attr)
-
-                # map flows to federal flow list or material flow list
-                flow_subset_mapped, mapping_files = map_fbs_flows(flow_subset_wsec,
-                                                                  k, v)
-
-                # clean up mapped fba with sectors, if specified in yaml
-                if "clean_mapped_fba_w_sec_df_fxn" in v:
-                    log.info("Cleaning up " + k + " FlowByActivity with sectors")
-                    flow_subset_mapped = \
-                        dynamically_import_fxn(k, v["clean_mapped_fba_w_sec_df_fxn"])(flow_subset_mapped,
-                                                                                      attr, method)
-                # rename SourceName to MetaSources
-                flow_subset_mapped = flow_subset_mapped.\
-                    rename(columns={'SourceName': 'MetaSources'})
->>>>>>> dab3829c
 
                 # if allocation method is "direct", then no need to create alloc ratios,
                 # else need to use allocation

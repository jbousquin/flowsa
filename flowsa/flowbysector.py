# flowbysector.py (flowsa)
# !/usr/bin/env python3
# coding=utf-8
"""
Produces a FlowBySector data frame based on a method file for the given class

To run code, specify the "Run/Debug Configurations" Parameters to the
"flowsa/data/flowbysectormethods" yaml file name
you want to use.

Example: "Parameters: --m Water_national_2015_m1"

Files necessary to run FBS:
a. a method yaml in "flowsa/data/flowbysectormethods"
b. crosswalk(s) for the main dataset you are allocating and any datasets
used to allocate to sectors
c. a .py file in "flowsa/" for the main dataset you are allocating if
you need functions to clean up the FBA
   before allocating to FBS

"""

import argparse
import pandas as pd
from esupy.processed_data_mgmt import write_df_to_file
import flowsa
from flowsa.allocation import equally_allocate_parent_to_child_naics
from flowsa.common import check_activities_sector_like, str2bool, \
    fba_activity_fields, rename_log_file, fba_fill_na_dict, fbs_fill_na_dict, \
    fbs_default_grouping_fields, fbs_grouping_fields_w_activities, \
    logoutputpath, load_yaml_dict
from flowsa.dataclean import clean_df, harmonize_FBS_columns, \
    reset_fbs_dq_scores
from flowsa.fbs_allocation import direct_allocation_method, \
    function_allocation_method, dataset_allocation_method
from flowsa.flowbyfunctions import agg_by_geoscale, sector_aggregation, \
    aggregator, subset_df_by_geoscale, sector_disaggregation, \
    update_geoscale, subset_df_by_sector_list, add_column_of_allocation_sources
from flowsa.location import fips_number_key, merge_urb_cnty_pct
from flowsa.metadata import set_fb_meta, write_metadata
from flowsa.schema import flow_by_activity_fields, flow_by_sector_fields, \
    flow_by_sector_fields_w_activity
from flowsa.sectormapping import add_sectors_to_flowbyactivity, \
    map_fbs_flows, get_sector_list
from flowsa.settings import log, vLog, paths
from flowsa.validation import compare_activity_to_sector_flowamounts, \
    compare_fba_geo_subset_and_fbs_output_totals, compare_geographic_totals,\
    replace_naics_w_naics_from_another_year, check_for_negative_flowamounts, \
    compare_child_to_parent_sectors_flowamounts, \
    check_if_data_exists_at_geoscale, calculate_flowamount_diff_between_dfs


def parse_args():
    """
    Make method parameters
    :return: dictionary, 'method'
    """
    ap = argparse.ArgumentParser()
    ap.add_argument("-m", "--method", required=True,
                    help="Method for flow by sector file. A valid method "
                         "config file must exist with this name.")
    ap.add_argument("-c", "--fbsconfigpath",
                    type=str2bool, required=False,
                    help="Option to specify where to find the FBS method "
                         "yaml.")
    ap.add_argument("-d", "--download_FBAs_if_missing",
                    type=str2bool, required=False,
                    help="Option to download any FBAs not saved locally "
                         "rather than generating the FBAs in FLOWSA.")
    args = vars(ap.parse_args())
    return args


def load_source_dataframe(method, sourcename, source_dict,
                          download_FBA_if_missing, fbsconfigpath=None):
    """
    Load the source dataframe. Data can be a FlowbyActivity or
    FlowBySector parquet stored in flowsa, or a FlowBySector
    formatted dataframe from another package.
    :param method: dictionary, FBS method
    :param sourcename: str, The datasource name
    :param source_dict: dictionary, The datasource parameters
    :param download_FBA_if_missing: Bool, if True will download FBAs from
       Data Commons. Default is False.
    :param fbsconfigpath, str, optional path to an FBS method outside flowsa
        repo
    :return: df of identified parquet
    """
    if source_dict['data_format'] == 'FBA':
        # if yaml specifies a geoscale to load, use parameter
        # to filter dataframe
        if 'source_fba_load_scale' in source_dict:
            geo_level = source_dict['source_fba_load_scale']
        else:
            geo_level = None
        vLog.info("Retrieving Flow-By-Activity for datasource %s in year %s",
                  sourcename, str(source_dict['year']))
        flows_df = flowsa.getFlowByActivity(
            datasource=sourcename,
            year=source_dict['year'],
            flowclass=source_dict['class'],
            geographic_level=geo_level,
            download_FBA_if_missing=download_FBA_if_missing)
    elif source_dict['data_format'] == 'FBS':
        vLog.info("Retrieving flowbysector for datasource %s", sourcename)
        flows_df = flowsa.getFlowBySector(sourcename)
    elif source_dict['data_format'] == 'FBS_outside_flowsa':
        vLog.info("Retrieving flowbysector for datasource %s", sourcename)
        fxn = source_dict.get("FBS_datapull_fxn")
        if callable(fxn):
            flows_df = fxn(source_dict, method, fbsconfigpath)
        elif fxn:
            raise flowsa.exceptions.FBSMethodConstructionError(
                error_type='fxn_call')
    else:
        raise flowsa.exceptions.FBSMethodConstructionError(
            message="Data format not specified in method "
            f"file for {sourcename}")

    return flows_df


def main(**kwargs):
    """
    Creates a flowbysector dataset
    :param kwargs: dictionary of arguments, only argument is
        "method_name", the name of method corresponding to flowbysector
        method yaml name
    :return: parquet, FBS save to local folder
    """
    if len(kwargs) == 0:
        kwargs = parse_args()

    method_name = kwargs['method']
    fbsconfigpath = kwargs.get('fbsconfigpath')
    download_FBA_if_missing = kwargs.get('download_FBAs_if_missing')
    # assign arguments
    vLog.info(f"Initiating flowbysector creation for {method_name}")
    # call on method
    method = load_yaml_dict(method_name, flowbytype='FBS',
                            filepath=fbsconfigpath)
    # create dictionary of data and allocation datasets
    try:
        fb = method['source_names']
    except KeyError:
        log.error("parameter 'source_names' not found in method. "
                  f"FBS for {method_name} can not be generated.")
        return
    # Create empty list for storing fbs files
    fbs_list = []
    for k, v in fb.items():
        # pull fba data for allocation
        flows = load_source_dataframe(method, k, v, download_FBA_if_missing,
                                      fbsconfigpath)

        if v['data_format'] == 'FBA':
            # ensure correct datatypes and that all fields exist
            flows = clean_df(flows, flow_by_activity_fields,
                             fba_fill_na_dict, drop_description=False)

            # split data by urban and rural
            if v.get('apply_urban_rural'):
                vLog.info(f"Splitting {k} into urban and rural quantities "
                          "by FIPS.")
                flows = merge_urb_cnty_pct(flows)

            # clean up fba before mapping, if specified in yaml
<<<<<<< HEAD
            if "clean_fba_before_mapping_df_fxn" in v:
                vLog.info("Cleaning up %s FlowByActivity", k)
                flows = v["clean_fba_before_mapping_df_fxn"](fba=flows,
                                                             source_dict=v)
=======
            fxn = v.get("clean_fba_before_mapping_df_fxn")
            if callable(fxn):
                vLog.info(f"Cleaning up {k} FlowByActivity")
                flows = fxn(fba=flows, source_dict=v)
            elif fxn:
                raise flowsa.exceptions.FBSMethodConstructionError(
                    error_type='fxn_call')
>>>>>>> e0b19aaf

            # map flows to federal flow list or material flow list
            flows_mapped, mapping_files = (map_fbs_flows(
                flows, k, v, keep_fba_columns=True,
                keep_unmapped_rows=v.get("keep_unmapped_rows", False)))

            # clean up fba, if specified in yaml
<<<<<<< HEAD
            if "clean_fba_df_fxn" in v:
                vLog.info("Cleaning up %s FlowByActivity", k)
                flows_mapped = v["clean_fba_df_fxn"](fba=flows_mapped,
                                                     source_dict=v)
=======
            fxn = v.get("clean_fba_df_fxn")
            if callable(fxn):
                vLog.info(f"Cleaning up {k} FlowByActivity")
                flows_mapped = fxn(fba=flows_mapped, source_dict=v)
            elif fxn:
                raise flowsa.exceptions.FBSMethodConstructionError(
                    error_type='fxn_call')
>>>>>>> e0b19aaf

            # master list of activity names read in from data source
            ml_act = []
            # create dictionary of allocation datasets for different activities
            activities = v['activity_sets']
            # subset activity data and allocate to sector
            for aset, attr in activities.items():
                # subset by named activities
                names = attr['names']

                # to avoid double counting data from the same source, in
                # the event there are values in both the APB and ACB
                # columns, if an activity has already been read in and
                # allocated, remove that activity from the mapped flows
                # regardless of what activity set the data was read in
                flows_mapped = flows_mapped[
                    ~((flows_mapped[fba_activity_fields[0]].isin(ml_act)) |
                      (flows_mapped[fba_activity_fields[1]].isin(ml_act))
                      )].reset_index(drop=True)
                ml_act.extend(names)

                vLog.info(f"Preparing to handle {aset} in {k}")
                # subset fba data by activity
                flows_subset = flows_mapped[
                    (flows_mapped[fba_activity_fields[0]].isin(names)) |
                    (flows_mapped[fba_activity_fields[1]].isin(names)
                     )].reset_index(drop=True)

                # subset by flowname if exists
                if 'source_flows' in attr:
                    flows_subset = flows_subset[flows_subset['FlowName']
                                                .isin(attr['source_flows'])]
                if len(flows_subset) == 0:
                    log.warning(f"no data found for flows in {aset}")
                    continue
                if len(flows_subset[flows_subset['FlowAmount'] != 0]) == 0:
                    log.warning(f"all flow data for {aset} is 0")
                    continue
                # if activities are sector-like, check sectors are valid
                if check_activities_sector_like(flows_subset):
                    flows_subset2 = replace_naics_w_naics_from_another_year(
                        flows_subset, method['target_sector_source'])

                    # check impact on df FlowAmounts
                    vLog.info('Calculate FlowAmount difference caused by '
                              'replacing NAICS Codes with %s, saving '
                              'difference in Validation log',
                              method['target_sector_source'],)
                    calculate_flowamount_diff_between_dfs(
                        flows_subset, flows_subset2)
                else:
                    flows_subset2 = flows_subset.copy()

                # extract relevant geoscale data or aggregate existing data
                flows_subset_geo = subset_df_by_geoscale(
                    flows_subset2, v['geoscale_to_use'],
                    attr['allocation_from_scale'])
                # if loading data subnational geoscale, check for data loss
                if attr['allocation_from_scale'] != 'national':
                    compare_geographic_totals(
                        flows_subset_geo, flows_mapped, k, attr, aset, names)

                # Add sectors to df activity, depending on level
                # of specified sector aggregation
                log.info("Adding sectors to %s", k)
                flows_subset_wsec = add_sectors_to_flowbyactivity(
                    flows_subset_geo, v.get('activity_to_sector_mapping'),
                    sectorsourcename=method['target_sector_source'],
                    allocationmethod=attr['allocation_method'],
                    fbsconfigpath=fbsconfigpath)
                # clean up fba with sectors, if specified in yaml
                if "clean_fba_w_sec_df_fxn" in v:
                    vLog.info("Cleaning up %s FlowByActivity with sectors", k)
                    flows_subset_wsec = v["clean_fba_w_sec_df_fxn"](
                        flows_subset_wsec,
                        attr=attr,
                        method=method
                    )
                # check for activities at geoscale - return any missing
                # locations for an activity
                check_if_data_exists_at_geoscale(flows_subset_geo,
                                                 attr['allocation_from_scale'])
                # add column of data sources
                flows_subset_wsec = add_column_of_allocation_sources(
                    flows_subset_wsec, attr)

                # rename SourceName to MetaSources and drop columns
                flows_mapped_wsec = flows_subset_wsec.\
                    rename(columns={'SourceName': 'MetaSources'}).\
                    drop(columns=['FlowName', 'Compartment'])

                # if allocation method is "direct", then no need
                # to create alloc ratios, else need to use allocation
                # dataframe to create sector allocation ratios
                if attr['allocation_method'] == 'direct':
                    fbs = direct_allocation_method(
                        flows_mapped_wsec, k, names, method)
                # if allocation method for an activity set requires a specific
                # function due to the complicated nature
                # of the allocation, call on function here
                elif attr['allocation_method'] == 'allocation_function':
                    fbs = function_allocation_method(
                        flows_mapped_wsec, k, names, attr, fbs_list)
                else:
                    fbs = dataset_allocation_method(
                        flows_mapped_wsec, attr, names, method, k, v, aset,
                        download_FBA_if_missing, fbsconfigpath)

                # drop rows where flowamount = 0
                # (although this includes dropping suppressed data)
                fbs = fbs[fbs['FlowAmount'] != 0].reset_index(drop=True)

                # define grouping columns dependent on sectors
                # being activity-like or not
                if check_activities_sector_like(fbs) is False:
                    groupingcols = fbs_grouping_fields_w_activities
                    groupingdict = flow_by_sector_fields_w_activity
                else:
                    groupingcols = fbs_default_grouping_fields
                    groupingdict = flow_by_sector_fields

                # clean df
                fbs = clean_df(fbs, groupingdict, fbs_fill_na_dict)

                # aggregate df geographically, if necessary
                log.info("Aggregating flowbysector to %s level",
                         method['target_geoscale'])
                # determine from scale
                if fips_number_key[v['geoscale_to_use']] <\
                        fips_number_key[attr['allocation_from_scale']]:
                    from_scale = v['geoscale_to_use']
                else:
                    from_scale = attr['allocation_from_scale']

                fbs_geo_agg = agg_by_geoscale(
                    fbs, from_scale, method['target_geoscale'], groupingcols)

                # aggregate data to every sector level
                log.info("Aggregating flowbysector to all sector levels")
                fbs_sec_agg = sector_aggregation(fbs_geo_agg)
                # add missing naics5/6 when only one naics5/6
                # associated with a naics4
                fbs_agg = sector_disaggregation(fbs_sec_agg)

                # check if any sector information is lost before reaching
                # the target sector length, if so,
                # allocate values equally to disaggregated sectors
                vLog.info('Searching for and allocating FlowAmounts for any '
                          'parent NAICS dropped while subsetting the '
                          'dataframe')
                fbs_agg_2 = equally_allocate_parent_to_child_naics(
                    fbs_agg, method)

                # compare child sectors to parent sectors flow amounts
                compare_child_to_parent_sectors_flowamounts(fbs)

                # compare flowbysector with flowbyactivity
                compare_activity_to_sector_flowamounts(
                    flows_mapped_wsec, fbs_agg_2, aset, method)

                # return sector level specified in method yaml
                # load the crosswalk linking sector lengths
                secondary_sector_level = \
                    method.get('target_subset_sector_level')
                sector_list = get_sector_list(
                    method['target_sector_level'],
                    secondary_sector_level_dict=secondary_sector_level)

                # subset df, necessary because not all of the sectors are
                # NAICS and can get duplicate rows
                fbs_sector_subset = subset_df_by_sector_list(
                    fbs_agg_2, sector_list)

                # drop activity columns
                fbs_sector_subset = fbs_sector_subset.drop(
                    ['ActivityProducedBy', 'ActivityConsumedBy'], axis=1,
                    errors='ignore')

                # save comparison of FBA total to FBS total for an activity set
                compare_fba_geo_subset_and_fbs_output_totals(
                    flows_subset_geo, fbs_sector_subset, aset, k, v, attr,
                    method)

                log.info(f"Completed flowbysector for {aset}")
                fbs_list.append(fbs_sector_subset)
        else:
            fxn = v.get("clean_fbs_df_fxn")
            if callable(fxn):
                flows = fxn(flows, method)
            elif fxn:
                raise flowsa.exceptions.FBSMethodConstructionError(
                    error_type='fxn_call')
            flows = update_geoscale(flows, method['target_geoscale'])
            # if the loaded flow dt is already in FBS format,
            # append directly to list of FBS
            log.info(f"Append {k} to FBS list")
            # ensure correct field datatypes and add any missing fields
            flows = clean_df(flows, flow_by_sector_fields, fbs_fill_na_dict)
            fbs_list.append(flows)
    # create single df of all activities
    log.info("Concat data for all activities")
    fbss = pd.concat(fbs_list, ignore_index=True, sort=False)
    log.info("Clean final dataframe")
    # add missing fields, ensure correct data type,
    # add missing columns, reorder columns
    fbss = clean_df(fbss, flow_by_sector_fields, fbs_fill_na_dict)
    # prior to aggregating, replace MetaSources string with all sources
    # that share context/flowable/sector values
    fbss = harmonize_FBS_columns(fbss)
    # aggregate df as activities might have data for
    # the same specified sector length
    fbss = aggregator(fbss, fbs_default_grouping_fields)
    # sort df
    log.info("Sort and store dataframe")
    # ensure correct data types/order of columns
    fbss = clean_df(fbss, flow_by_sector_fields, fbs_fill_na_dict)
    fbss = fbss.sort_values(['SectorProducedBy', 'SectorConsumedBy',
                             'Flowable', 'Context']).reset_index(drop=True)
    # check for negative flow amounts
    check_for_negative_flowamounts(fbss)
    # tmp reset data quality scores
    fbss = reset_fbs_dq_scores(fbss)
    # save parquet file
    meta = set_fb_meta(method_name, "FlowBySector")
    write_df_to_file(fbss, paths, meta)
    write_metadata(method_name, method, meta, "FlowBySector")
    # rename the log file saved to local directory
    rename_log_file(method_name, meta)
    log.info('See the Validation log for detailed assessment of '
             f'model results in {logoutputpath}')


if __name__ == '__main__':
    main()<|MERGE_RESOLUTION|>--- conflicted
+++ resolved
@@ -165,12 +165,6 @@
                 flows = merge_urb_cnty_pct(flows)
 
             # clean up fba before mapping, if specified in yaml
-<<<<<<< HEAD
-            if "clean_fba_before_mapping_df_fxn" in v:
-                vLog.info("Cleaning up %s FlowByActivity", k)
-                flows = v["clean_fba_before_mapping_df_fxn"](fba=flows,
-                                                             source_dict=v)
-=======
             fxn = v.get("clean_fba_before_mapping_df_fxn")
             if callable(fxn):
                 vLog.info(f"Cleaning up {k} FlowByActivity")
@@ -178,7 +172,6 @@
             elif fxn:
                 raise flowsa.exceptions.FBSMethodConstructionError(
                     error_type='fxn_call')
->>>>>>> e0b19aaf
 
             # map flows to federal flow list or material flow list
             flows_mapped, mapping_files = (map_fbs_flows(
@@ -186,12 +179,6 @@
                 keep_unmapped_rows=v.get("keep_unmapped_rows", False)))
 
             # clean up fba, if specified in yaml
-<<<<<<< HEAD
-            if "clean_fba_df_fxn" in v:
-                vLog.info("Cleaning up %s FlowByActivity", k)
-                flows_mapped = v["clean_fba_df_fxn"](fba=flows_mapped,
-                                                     source_dict=v)
-=======
             fxn = v.get("clean_fba_df_fxn")
             if callable(fxn):
                 vLog.info(f"Cleaning up {k} FlowByActivity")
@@ -199,7 +186,6 @@
             elif fxn:
                 raise flowsa.exceptions.FBSMethodConstructionError(
                     error_type='fxn_call')
->>>>>>> e0b19aaf
 
             # master list of activity names read in from data source
             ml_act = []

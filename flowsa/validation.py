# validation.py (flowsa)
# !/usr/bin/env python3
# coding=utf-8
"""
Functions to check data is loaded and transformed correctly
"""

import pandas as pd
import numpy as np
from flowsa.flowbyfunctions import aggregator, create_geoscale_list,\
    subset_df_by_geoscale, sector_aggregation
from flowsa.dataclean import replace_strings_with_NoneType, \
    replace_NoneType_with_empty_cells
from flowsa.common import US_FIPS, sector_level_key, \
    load_source_catalog, \
    load_sector_crosswalk, SECTOR_SOURCE_NAME, fba_activity_fields, \
<<<<<<< HEAD
    fbs_activity_fields, fba_default_grouping_fields, \
    check_activities_sector_like, return_true_source_catalog_name
=======
    fba_default_grouping_fields, fips_number_key
>>>>>>> f6b7143f
from flowsa.settings import log, vLog, vLogDetailed


def check_flow_by_fields(flowby_df, flowbyfields):
    """
    Add in missing fields to have a complete and ordered
    :param flowby_df: Either flowbyactivity or flowbysector df
    :param flowbyfields: Either flow_by_activity_fields or flow_by_sector_fields
    :return: printout, column datatypes
    """
    for k, v in flowbyfields.items():
        try:
            vLog.debug("fba activity %s data type is %s", k, str(flowby_df[k].values.dtype))
            vLog.debug("standard %s data type is %s", k, str(v[0]['dtype']))
        except:
            vLog.debug("Failed to find field %s in fba", k)


def check_if_activities_match_sectors(fba):
    """
    Checks if activities in flowbyactivity that appear to be like sectors are actually sectors
    :param fba: a flow by activity dataset
    :return: A list of activities not marching the default sector list or text indicating 100% match
    """
    # Get list of activities in a flowbyactivity file
    activities = []
    for f in fba_activity_fields:
        activities.extend(fba[f])
    #activities.remove("None")

    # Get list of module default sectors
    flowsa_sector_list = list(load_sector_crosswalk()[SECTOR_SOURCE_NAME])
    activities_missing_sectors = set(activities) - set(flowsa_sector_list)

    if len(activities_missing_sectors) > 0:
        vLog.debug("%s activities not matching sectors in default %s list",
                  str(len(activities_missing_sectors)), SECTOR_SOURCE_NAME)
        return activities_missing_sectors


def check_if_data_exists_at_geoscale(df, geoscale, activitynames='All'):
    """
    Check if an activity or a sector exists at the specified geoscale
    :param df: flowbyactivity dataframe
    :param activitynames: Either an activity name (ex. 'Domestic') or a sector (ex. '1124')
    :param geoscale: national, state, or county
    :return: str, 'yes' or 'no'
    """

    # if any activity name is specified, check if activity data exists at the specified geoscale
    activity_list = []
    if activitynames != 'All':
        if isinstance(activitynames, str):
            activity_list.append(activitynames)
        else:
            activity_list = activitynames
        # check for specified activity name
        df = df[(df[fba_activity_fields[0]].isin(activity_list)) |
                (df[fba_activity_fields[1]].isin(activity_list))].reset_index(drop=True)
    else:
        activity_list.append('activities')

    # filter by geoscale depends on Location System
    fips = create_geoscale_list(df, geoscale)

    df = df[df['Location'].isin(fips)]

    if len(df) == 0:
        vLog.info(
            "No flows found for %s at the %s scale", ', '.join(activity_list), geoscale)
        exists = "No"
    else:
        vLog.info("Flows found for %s at the %s scale", ', '.join(activity_list), geoscale)
        exists = "Yes"

    return exists


def check_if_data_exists_at_less_aggregated_geoscale(df, geoscale, activityname):
    """
    In the event data does not exist at specified geoscale,
    check if data exists at less aggregated level
    :param df: Either flowbyactivity or flowbysector dataframe
    :param data_to_check: Either an activity name (ex. 'Domestic') or a sector (ex. '1124')
    :param geoscale: national, state, or county
    :param flowbytype: 'fba' for flowbyactivity, 'fbs' for flowbysector
    :return: str, geoscale to use
    """

    if geoscale == 'national':
        df = df[(df[fba_activity_fields[0]] == activityname) | (
                df[fba_activity_fields[1]] == activityname)]
        fips = create_geoscale_list(df, 'state')
        df = df[df['Location'].isin(fips)]
        if len(df) == 0:
            vLog.info("No flows found for %s at the state scale", activityname)
            fips = create_geoscale_list(df, 'county')
            df = df[df['Location'].isin(fips)]
            if len(df) == 0:
                vLog.info("No flows found for %s at the county scale", activityname)
            else:
                vLog.info("Flow-By-Activity data exists for %s at the county level", activityname)
                new_geoscale_to_use = 'county'
                return new_geoscale_to_use
        else:
            vLog.info("Flow-By-Activity data exists for %s at the state level", activityname)
            new_geoscale_to_use = 'state'
            return new_geoscale_to_use
    if geoscale == 'state':
        df = df[(df[fba_activity_fields[0]] == activityname) | (
                df[fba_activity_fields[1]] == activityname)]
        fips = create_geoscale_list(df, 'county')
        df = df[df['Location'].isin(fips)]
        if len(df) == 0:
            vLog.info("No flows found for %s at the county scale", activityname)
        else:
            vLog.info("Flow-By-Activity data exists for %s at the county level", activityname)
            new_geoscale_to_use = 'county'
            return new_geoscale_to_use


def check_if_location_systems_match(df1, df2):
    """
    Check if two dataframes share the same location system
    :param df1: fba or fbs df
    :param df2: fba or fbs df
    :return: warning if Location Systems do not match between dfs
    """

    if df1["LocationSystem"].all() != df2["LocationSystem"].all():
        vLog.warning("LocationSystems do not match, might lose county level data")


def check_allocation_ratios(flow_alloc_df_load, activity_set, config, attr):
    """
    Check for issues with the flow allocation ratios
    :param flow_alloc_df_load: df, includes 'FlowAmountRatio' column
    :param activity_set: str, activity set
    :param config: dictionary, method yaml
    :param attr: dictionary, activity set info
    :return: print out information regarding allocation ratios,
             save csv of results to local directory
    """
    # if in the attr dictionary, merge columns are identified, the merge columns need
    # to be accounted for in the grouping/checking of allocation ratios
    if 'allocation_merge_columns' in attr:
        subset_cols = ['FBA_Activity', 'Location', 'SectorLength', 'FlowAmountRatio'] + attr['allocation_merge_columns']
        groupcols = ['FBA_Activity', 'Location', 'SectorLength'] + attr['allocation_merge_columns']
    else:
        subset_cols = ['FBA_Activity', 'Location', 'SectorLength', 'FlowAmountRatio']
        groupcols = ['FBA_Activity', 'Location', 'SectorLength']

    # create column of sector lengths
    flow_alloc_df =\
        flow_alloc_df_load.assign(SectorLength=flow_alloc_df_load['Sector'].str.len())
    # subset df
    flow_alloc_df2 = flow_alloc_df[subset_cols]
    # sum the flow amount ratios by location and sector length
    flow_alloc_df3 = \
        flow_alloc_df2.groupby(groupcols,
                               dropna=False, as_index=False).agg({"FlowAmountRatio": sum})
    # keep only rows of specified sector length
    flow_alloc_df4 = flow_alloc_df3[flow_alloc_df3['SectorLength'] ==
                          sector_level_key[config['target_sector_level']
                          ]].reset_index(drop=True)
    # keep data where the flowamountratio is greater than or less than 1 by 0.005
    tolerance = 0.01
    flow_alloc_df5 = flow_alloc_df4[(flow_alloc_df4['FlowAmountRatio'] < 1 - tolerance) |
                                    (flow_alloc_df4['FlowAmountRatio'] > 1 + tolerance)]

    if len(flow_alloc_df5) > 0:
        vLog.info('There are %s instances at a sector length of %s '
                  'where the allocation ratio for a location is greater '
                  'than or less than 1 by at least %s. See Validation Log',
                  len(flow_alloc_df5), config["target_sector_level"], str(tolerance))

    # add to validation log
    log.info('Save the summary table of flow allocation ratios for each sector length for '
              '%s in validation log', activity_set)
    # if df not empty, print, if empty, print string
    if flow_alloc_df5.empty:
        vLogDetailed.info('Flow allocation ratios for %s all round to 1', activity_set)

    else:
        vLogDetailed.info('Flow allocation ratios for %s: '
                          '\n {}'.format(flow_alloc_df5.to_string()), activity_set)


def calculate_flowamount_diff_between_dfs(dfa_load, dfb_load):
    """
    Calculate the differences in FlowAmounts between two dfs
    :param dfa_load: df, initial df
    :param dfb_load: df, modified df
    :return: df, comparing changes in flowamounts between 2 dfs
    """

    # subset the dataframes, only keeping data for easy comparison of flowamounts
    drop_cols = ['Year', 'MeasureofSpread', 'Spread', 'DistributionType',
                 'Min', 'Max', 'DataReliability', 'DataCollection']
    # drop cols and rename, ignore error if a df does not contain a column to drop
    dfa = dfa_load.drop(drop_cols, axis=1, errors='ignore'
                        ).rename(columns={'FlowAmount': 'FlowAmount_Original'})
    dfb = dfb_load.drop(drop_cols, axis=1, errors='ignore'
                        ).rename(columns={'FlowAmount': 'FlowAmount_Modified'})
    # create df dict for modified dfs created in for loop
    df_list = []
    for d in ['a', 'b']:
        df_name = f'df{d}'
        # assign new column of geoscale by which to aggregate
        vars()[df_name+'2'] = vars()[df_name].assign(
            geoscale=np.where(vars()[df_name]['Location'].
                              apply(lambda x: x.endswith('000')), 'state', 'county'))
        vars()[df_name+'2'] = vars()[df_name+'2'].assign(
            geoscale=np.where(vars()[df_name+'2']['Location'] == '00000',
                              'national', vars()[df_name+'2']['geoscale']))
        # ensure all nan/nones filled/match
        vars()[df_name + '2'] = replace_strings_with_NoneType(vars()[df_name+'2'])
        df_list.append(vars()[df_name+'2'])
    # merge the two dataframes
    df = df_list[0].merge(df_list[1], how='outer')

    # determine if any new data is negative
    dfn = df[df['FlowAmount_Modified'] < 0].reset_index(drop=True)
    if len(dfn) > 0:
        vLog.info('There are negative FlowAmounts in new dataframe, see Validation Log')
        vLogDetailed.info('Negative FlowAmounts in new dataframe: '
                          '\n {}'.format(dfn.to_string()))

    # Because code will sometimes change terminology, aggregate
    # data by context and flowable to compare df differences
    # subset df
    dfs = df[['Flowable', 'Context', 'ActivityProducedBy', 'ActivityConsumedBy',
              'FlowAmount_Original', 'FlowAmount_Modified', 'Unit', 'geoscale']]
    agg_cols = ['Flowable', 'Context', 'ActivityProducedBy',
                'ActivityConsumedBy', 'Unit', 'geoscale']
    dfagg = dfs.groupby(agg_cols, dropna=False, as_index=False).agg({'FlowAmount_Original': sum,
                                                                     'FlowAmount_Modified': sum})
    # column calculating difference
    dfagg['FlowAmount_Difference'] = dfagg['FlowAmount_Modified'] - dfagg['FlowAmount_Original']
    dfagg['Percent_Difference'] = (dfagg['FlowAmount_Difference']/
                                   dfagg['FlowAmount_Original']) * 100
    # drop rows where difference = 0
    dfagg2 = dfagg[dfagg['FlowAmount_Difference'] != 0].reset_index(drop=True)
    if len(dfagg2) == 0:
        vLogDetailed.info('No FlowAmount differences')
    else:
        # subset df and aggregate, also print out the total aggregate diff at the geoscale
        dfagg3 = replace_strings_with_NoneType(dfagg).drop(
            columns=['ActivityProducedBy', 'ActivityConsumedBy',
                     'FlowAmount_Difference', 'Percent_Difference'])
        dfagg4 = dfagg3.groupby(['Flowable', 'Context', 'Unit', 'geoscale'],
                                dropna=False, as_index=False).agg({'FlowAmount_Original': sum,
                                                                   'FlowAmount_Modified': sum})
        # column calculating difference
        dfagg4['FlowAmount_Difference'] = dfagg4['FlowAmount_Modified'] - dfagg4['FlowAmount_Original']
        dfagg4['Percent_Difference'] = (dfagg4['FlowAmount_Difference'] /
                                        dfagg4['FlowAmount_Original']) * 100
        # drop rows where difference = 0
        dfagg5 = dfagg4[dfagg4['FlowAmount_Difference'] != 0].reset_index(drop=True)
        vLogDetailed.info('Total FlowAmount differences between dataframes: '
                          '\n {}'.format(dfagg5.to_string(), index=False))

        # save detail output in log file
        vLogDetailed.info('Total FlowAmount differences by Activity Columns: '
                          '\n {}'.format(dfagg2.to_string(), index=False))


def compare_activity_to_sector_flowamounts(fba_load, fbs_load,
                                           activity_set, source_name, config):
    """
    Function to compare the loaded flowbyactivity with the final flowbysector
    by activityname (if exists) to target sector level
    output, checking for data loss
    :param fba_load: df, FBA loaded and mapped using FEDEFL
    :param fbs_load: df, final FBS df
    :param activity_set: str, activity set
    :param source_name: str, source name
    :param config: dictionary, method yaml
    :return: printout data differences between loaded FBA and FBS output,
             save results as csv in local directory
    """
    if check_activities_sector_like(source_name):
        vLog.debug('Not comparing loaded FlowByActivity to FlowBySector ratios '
                  'for a dataset with sector-like activities because if there '
                  'are modifications to flowamounts for a sector, then the '
                  'ratios will be different')
    else:
        # subset fba df
        fba = fba_load[['Class', 'MetaSources', 'Flowable', 'Unit', 'FlowType',
                        'ActivityProducedBy', 'ActivityConsumedBy', 'Context',
                        'Location', 'LocationSystem', 'Year',
                        'FlowAmount']].drop_duplicates().reset_index(drop=True)
        fba.loc[:, 'Location'] = US_FIPS
        group_cols = ['ActivityProducedBy', 'ActivityConsumedBy', 'Flowable',
                      'Unit', 'FlowType', 'Context',
                      'Location', 'LocationSystem', 'Year']
        fba_agg = aggregator(fba, group_cols)
        fba_agg.rename(columns={'FlowAmount': 'FBA_amount'}, inplace=True)

        # subset fbs df

        fbs = fbs_load[['Class', 'SectorSourceName', 'Flowable', 'Unit', 'FlowType',
                        'SectorProducedBy', 'SectorConsumedBy', 'ActivityProducedBy',
                        'ActivityConsumedBy', 'Context', 'Location', 'LocationSystem', 'Year',
                        'FlowAmount']].drop_duplicates().reset_index(drop=True)

        fbs = replace_NoneType_with_empty_cells(fbs)

        fbs['ProducedLength'] = fbs['SectorProducedBy'].str.len()
        fbs['ConsumedLength'] = fbs['SectorConsumedBy'].str.len()
        fbs['SectorLength'] = fbs[['ProducedLength', 'ConsumedLength']].max(axis=1)
        fbs.loc[:, 'Location'] = US_FIPS
        group_cols = ['ActivityProducedBy', 'ActivityConsumedBy', 'Flowable',
                      'Unit', 'FlowType', 'Context', 'Location',
                      'LocationSystem', 'Year', 'SectorLength']
        fbs_agg = aggregator(fbs, group_cols)
        fbs_agg.rename(columns={'FlowAmount': 'FBS_amount'}, inplace=True)

        # merge compare 1 and compare 2
        df_merge = fba_agg.merge(fbs_agg,
                                 left_on=['ActivityProducedBy', 'ActivityConsumedBy',
                                          'Flowable', 'Unit', 'FlowType', 'Context',
                                          'Location','LocationSystem', 'Year'],
                                 right_on=['ActivityProducedBy', 'ActivityConsumedBy',
                                           'Flowable', 'Unit', 'FlowType', 'Context',
                                           'Location', 'LocationSystem', 'Year'],
                                 how='left')
        df_merge['Ratio'] = df_merge['FBS_amount'] / df_merge['FBA_amount']

        # reorder
        df_merge = df_merge[['ActivityProducedBy', 'ActivityConsumedBy', 'Flowable', 'Unit',
                             'FlowType', 'Context', 'Location', 'LocationSystem', 'Year',
                             'SectorLength', 'FBA_amount', 'FBS_amount', 'Ratio']]

        # keep onlyrows of specified sector length
        comparison = df_merge[df_merge['SectorLength'] ==
                              sector_level_key[config['target_sector_level']
                              ]].reset_index(drop=True)

        tolerance = 0.01
        comparison2 = comparison[(comparison['Ratio'] < 1 - tolerance) |
                                 (comparison['Ratio'] > 1 + tolerance)]

        if len(comparison2) > 0:
            vLog.info('There are %s combinations of flowable/context/sector length where the '
                      'flowbyactivity to flowbysector ratio is less than or greater than 1 by %s',
                      len(comparison2), str(tolerance))

        # include df subset in the validation log
        # only print rows where flowamount ratio is less than 1 (round flowamountratio)
        df_v = comparison2[comparison2['Ratio'].apply(
            lambda x: round(x, 3) < 1)].reset_index(drop=True)

        # save to validation log
        log.info('Save the comparison of FlowByActivity load to FlowBySector ratios '
                 'for %s in validation log', activity_set)
        # if df not empty, print, if empty, print string
        if df_v.empty:
            vLogDetailed.info('Ratios for %s all round to 1', activity_set)
        else:
            vLogDetailed.info('Comparison of FlowByActivity load to FlowBySector ratios for %s: '
                              '\n {}'.format(df_v.to_string()), activity_set)


def compare_fba_geo_subset_and_fbs_output_totals(fba_load, fbs_load, activity_set,
                                                 source_name, source_attr, activity_attr, method):
    """
    Function to compare the loaded flowbyactivity total after subsetting by activity
    and geography with the final flowbysector output total. Not a direct comparison
    of the loaded FBA because FBAs are modified before being subset by activity.
    for the target sector level
    :param fba_load: df, FBA loaded, before being mapped
    :param fbs_load: df, final FBS df at target sector level
    :param activity_set: str, activity set
    :param source_name: str, source name
    :param source_attr: dictionary, attribute data from method yaml for source data
    :param activity_attr: dictionary, attribute data from method yaml for activity set
    :param method: dictionary, FBS method yaml
    :return: printout data differences between loaded FBA and FBS output totals by location,
             save results as csv in local directory
    """

    vLog.info('Comparing Flow-By-Activity subset by activity and geography to '
              'the subset Flow-By-Sector FlowAmount total.')

<<<<<<< HEAD
    # extract relevant geoscale data or aggregate existing data
    fba = subset_df_by_geoscale(fba_load, activity_attr['allocation_from_scale'], method['target_geoscale'])
    if check_activities_sector_like(source_name):
=======
    # load source catalog
    cat = load_source_catalog()
    src_info = cat[source_name]

    # determine from scale
    if fips_number_key[source_attr['geoscale_to_use']] < \
            fips_number_key[activity_attr['allocation_from_scale']]:
        from_scale = source_attr['geoscale_to_use']
    else:
        from_scale = activity_attr['allocation_from_scale']

    # extract relevant geoscale data or aggregate existing data
    fba = subset_df_by_geoscale(fba_load, from_scale,
                                method['target_geoscale'])
    if src_info['sector-like_activities']:
>>>>>>> f6b7143f
        # if activities are sector-like, run sector aggregation and then
        # subset df to only keep NAICS2
        fba = fba[['Class', 'FlowAmount', 'Unit', 'Context', 'ActivityProducedBy',
                        'ActivityConsumedBy', 'Location', 'LocationSystem']]
        # rename the activity cols to sector cols for purposes of aggregation
        fba = fba.rename(columns={'ActivityProducedBy': 'SectorProducedBy',
                                    'ActivityConsumedBy': 'SectorConsumedBy'})
        group_cols_agg = ['Class', 'Context', 'Unit', 'Location',
                          'LocationSystem', 'SectorProducedBy', 'SectorConsumedBy']
        fba = sector_aggregation(fba, group_cols_agg)
        # subset fba to only include NAICS2
        fba = replace_NoneType_with_empty_cells(fba)
        fba = fba[fba['SectorConsumedBy'].apply(lambda x: len(x) == 2) |
                  fba['SectorProducedBy'].apply(lambda x: len(x) == 2)]
    # subset/agg dfs
    col_subset = ['Class', 'FlowAmount', 'Unit', 'Context', 'Location', 'LocationSystem']
    group_cols = ['Class', 'Unit', 'Context', 'Location', 'LocationSystem']
    # check units
    compare_df_units(fba, fbs_load)
    # fba
    fba = fba[col_subset]
    fba_agg = aggregator(fba, group_cols).reset_index(drop=True)
    fba_agg.rename(columns={'FlowAmount': 'FBA_amount',
                            'Unit': 'FBA_unit'}, inplace=True)

    # fbs
    fbs = fbs_load[col_subset]
    fbs_agg = aggregator(fbs, group_cols)
    fbs_agg.rename(columns={'FlowAmount': 'FBS_amount',
                            'Unit': 'FBS_unit'}, inplace=True)

    try:
        # merge FBA and FBS totals
        df_merge = fba_agg.merge(fbs_agg, how='left')
        df_merge['FlowAmount_difference'] = df_merge['FBA_amount'] - df_merge['FBS_amount']
        df_merge['Percent_difference'] =\
            (df_merge['FlowAmount_difference']/df_merge['FBA_amount']) * 100

        # reorder
        df_merge = df_merge[['Class', 'Context', 'Location', 'LocationSystem',
                             'FBA_amount', 'FBA_unit', 'FBS_amount', 'FBS_unit',
                             'FlowAmount_difference', 'Percent_difference']]
        df_merge = replace_NoneType_with_empty_cells(df_merge)

        # list of contexts and locations
        context_list = df_merge[['Context', 'Location']].values.tolist()

        # loop through the contexts and print results of comparison
        vLog.info('Comparing FBA %s %s subset to FBS results. Details in Validation Log',
                  activity_set, source_attr['geoscale_to_use'])
        for i, j in context_list:
            df_merge_subset = df_merge[(df_merge['Context'] == i) &
                                       (df_merge['Location'] == j)].reset_index(drop=True)
            diff_per = df_merge_subset['Percent_difference'][0]
            if np.isnan(diff_per):
                vLog.info('FlowBySector FlowAmount for %s %s %s '
                          'does not exist in the FBS', source_name, activity_set, i)
                continue
            # make reporting more manageable
            if abs(diff_per) > 0.01:
                diff_per = round(diff_per, 2)
            else:
                diff_per = round(diff_per, 6)

            # diff_units = df_merge_subset['FBS_unit'][0]
            if diff_per > 0:
                vLog.info('FlowBySector FlowAmount for %s %s %s at %s is %s%% '
                          'less than the FlowByActivity FlowAmount',
                          source_name, activity_set, i, j, str(abs(diff_per)))
            elif diff_per < 0:
                vLog.info('FlowBySector FlowAmount for %s %s %s at %s is %s%% '
                          'more than the FlowByActivity FlowAmount',
                          source_name, activity_set, i, j, str(abs(diff_per)))
            elif diff_per == 0:
                vLogDetailed.info('FlowBySector FlowAmount for %s %s %s at %s is '
                                  'equal to the FlowByActivity FlowAmount',
                                  source_name, activity_set, i, j)

        # subset the df to include in the validation log
        # only print rows where the percent difference does not round to 0
        df_v = df_merge[df_merge['Percent_difference'].apply(
            lambda x: round(x, 3) != 0)].reset_index(drop=True)

        # log output
        log.info('Save the comparison of FlowByActivity load to FlowBySector '
                  'total FlowAmounts for %s in validation log file', activity_set)
        # if df not empty, print, if empty, print string
        if df_v.empty:
            vLogDetailed.info('Percent difference for %s all round to 0', activity_set)
        else:
            vLogDetailed.info('Comparison of FBA load to FBS total '
                          'FlowAmounts for %s: '
                          '\n {}'.format(df_v.to_string()), activity_set)
    except:
        vLog.info('Error occurred when comparing total FlowAmounts '
                  'for FlowByActivity and FlowBySector')


def check_summation_at_sector_lengths(df):
    """
    Check summed 'FlowAmount' values at each sector length
    :param df: df, requires Sector column
    :return: df, includes summed 'FlowAmount' values at each sector length
    """

    # columns to keep
    df_cols = [e for e in df.columns if e not in ('MeasureofSpread', 'Spread',
                                                  'DistributionType', 'Min', 'Max',
                                                  'DataReliability', 'DataCollection',
                                                  'FlowType', 'Compartment',
                                                  'Description', 'Activity')]
    # subset df
    df2 = df[df_cols]

    # rename columns and clean up df
    df2 = df2[~df2['Sector'].isnull()]

    df2 = df2.assign(SectorLength=len(df2['Sector']))
    # df2 = df2.assign(SectorLength=df2['Sector'].apply(lambda x: len(x)))

    # sum flowamounts by sector length
    denom_df = df2.copy()
    denom_df.loc[:, 'Denominator'] = \
        denom_df.groupby(['Location', 'SectorLength'])['FlowAmount'].transform('sum')

    summed_df = denom_df.drop(columns=['Sector',
                                       'FlowAmount']).drop_duplicates().reset_index(drop=True)

    # max value
    maxv = max(summed_df['Denominator'].apply(lambda x: x))

    # percent of total accounted for
    summed_df = summed_df.assign(percentOfTot=summed_df['Denominator']/maxv)

    summed_df = summed_df.sort_values(['SectorLength']).reset_index(drop=True)

    return summed_df


def check_for_nonetypes_in_sector_col(df):
    """
    Check for NoneType in columns where datatype = string
    :param df: df with columns where datatype = object
    :return: warning message if there are NoneTypes
    """
    # if datatypes are strings, return warning message
    if df['Sector'].isnull().any():
        vLog.warning("There are NoneType values in the 'Sector' column")
    return df


def check_for_negative_flowamounts(df):
    """
    Check for negative FlowAmounts in a dataframe 'FlowAmount' column
    :param df: df, requires 'FlowAmount' column
    :return: df, unchanged
    """
    # return a warning if there are negative flowamount values
    if (df['FlowAmount'].values < 0).any():
        vLog.warning('There are negative FlowAmounts')

    return df


def check_if_sectors_are_naics(df_load, crosswalk_list, column_headers):
    """
    Check if activity-like sectors are in fact sectors. Also works for the Sector column
    :param df_load: df with activity or sector columns
    :param crosswalk_list: list, sectors found in crosswalk
    :param column_headers: list, headers to check for sectors
    :return: list, values that are not sectors
    """

    # create a df of non-sectors to export
    non_sectors_df = []
    # create a df of just the non-sectors column
    non_sectors_list = []
    # loop through the df headers and determine if value is not in crosswalk list
    for c in column_headers:
        # create df where sectors do not exist in master crosswalk
        non_sectors = df_load[~df_load[c].isin(crosswalk_list)]
        # drop rows where c is empty
        non_sectors = non_sectors[non_sectors[c] != '']
        # subset to just the sector column
        if len(non_sectors) != 0:
            sectors = non_sectors[[c]].rename(columns={c: 'NonSectors'})
            non_sectors_df.append(non_sectors)
            non_sectors_list.append(sectors)

    if len(non_sectors_df) != 0:
        # concat the df and the df of sectors
        non_sectors_df = pd.concat(non_sectors_df, sort=False, ignore_index=True)
        ns_list = pd.concat(non_sectors_list, sort=False, ignore_index=True)
        # print the NonSectors
        non_sectors = ns_list['NonSectors'].drop_duplicates().tolist()
        vLog.debug('There are sectors that are not NAICS 2012 Codes')
        vLog.debug(non_sectors)
    else:
        vLog.debug('All sectors are NAICS 2012 Codes')

    return non_sectors


def melt_naics_crosswalk():
    """
    Create a melt version of the naics 07 to 17 crosswalk to map naics to naics 2012
    :return: df, naics crosswalk melted
    """

    # load the mastercroswalk and subset by sectorsourcename, save values to list
    cw_load = load_sector_crosswalk()

    # create melt table of possible 2007 and 2017 naics that can be mapped to 2012
    cw_melt = cw_load.melt(id_vars='NAICS_2012_Code', var_name='NAICS_year', value_name='NAICS')
    # drop the naics year because not relevant for replacement purposes
    cw_replacement = cw_melt.dropna(how='any')
    cw_replacement = cw_replacement[['NAICS_2012_Code', 'NAICS']].drop_duplicates()
    # drop rows where contents are equal
    cw_replacement = cw_replacement[cw_replacement['NAICS_2012_Code'] != cw_replacement['NAICS']]
    # drop rows where length > 6
    cw_replacement = cw_replacement[cw_replacement['NAICS_2012_Code'].apply(
        lambda x: len(x) < 7)].reset_index(drop=True)
    # order by naics 2012
    cw_replacement = cw_replacement.sort_values(['NAICS', 'NAICS_2012_Code']).reset_index(drop=True)

    # create allocation ratios by determining number of
    # NAICS 2012 to other naics when not a 1:1 ratio
    cw_replacement_2 = cw_replacement.assign(
        naics_count=cw_replacement.groupby(['NAICS'])['NAICS_2012_Code'].transform('count'))
    cw_replacement_2 = cw_replacement_2.assign(allocation_ratio=1/cw_replacement_2['naics_count'])

    return cw_replacement_2


def replace_naics_w_naics_from_another_year(df_load, sectorsourcename):
    """
    Replace any non sectors with sectors.
    :param df_load: df with sector columns or sector-like activities
    :param sectorsourcename: str, sector source name (ex. NAICS_2012_Code)
    :return: df, with non-sectors replaced with sectors
    """
    # from flowsa.flowbyfunctions import aggregator

    # drop NoneType
    df = replace_NoneType_with_empty_cells(df_load).reset_index(drop=True)

    # load the mastercroswalk and subset by sectorsourcename, save values to list
    cw_load = load_sector_crosswalk()
    cw = cw_load[sectorsourcename].drop_duplicates().tolist()

    # load melted crosswalk
    cw_melt = melt_naics_crosswalk()
    # drop the count column
    cw_melt = cw_melt.drop(columns='naics_count')

    # determine which headers are in the df
    if 'SectorConsumedBy' in df:
        column_headers = ['SectorProducedBy', 'SectorConsumedBy']
    else:
        column_headers = ['ActivityProducedBy', 'ActivityConsumedBy']
    # # list of column headers that do exist in the df being aggregated
    # column_headers = [e for e in possible_column_headers if e in df.columns.values.tolist()]

    # check if there are any sectors that are not in the naics 2012 crosswalk
    non_naics = check_if_sectors_are_naics(df, cw, column_headers)

    # loop through the df headers and determine if value is not in crosswalk list
    if len(non_naics) != 0:
        vLog.debug('Checking if sectors represent a different '
                  'NAICS year, if so, replace with %s', sectorsourcename)
        for c in column_headers:
            # merge df with the melted sector crosswalk
            df = df.merge(cw_melt, left_on=c, right_on='NAICS', how='left')
            # if there is a value in the sectorsourcename column,
            # use that value to replace sector in column c if value in
            # column c is in the non_naics list
            df[c] = np.where((df[c] == df['NAICS']) &
                             (df[c].isin(non_naics)), df[sectorsourcename], df[c])
            # multiply the FlowAmount col by allocation_ratio
            df.loc[df[c] == df[sectorsourcename],
                   'FlowAmount'] = df['FlowAmount'] * df['allocation_ratio']
            # drop columns
            df = df.drop(columns=[sectorsourcename, 'NAICS', 'allocation_ratio'])
        vLog.debug('Replaced NAICS with %s', sectorsourcename)

        # check if there are any sectors that are not in the naics 2012 crosswalk
        vLog.debug('Check again for non NAICS 2012 Codes')
        nonsectors = check_if_sectors_are_naics(df, cw, column_headers)
        if len(nonsectors) != 0:
            vLog.debug('Dropping non-NAICS from dataframe')
            for c in column_headers:
                # drop rows where column value is in the nonnaics list
                df = df[~df[c].isin(nonsectors)]
        # aggregate data
        possible_column_headers = ('FlowAmount', 'Spread', 'Min', 'Max',
                                   'DataReliability', 'TemporalCorrelation',
                                   'GeographicalCorrelation', 'TechnologicalCorrelation',
                                   'DataCollection', 'Description')
        # list of column headers to group aggregation by
        groupby_cols = [e for e in df.columns.values.tolist() if e not in possible_column_headers]
        # groupby_cols = list(df.select_dtypes(include=['object']).columns)
        df = aggregator(df, groupby_cols)

    # drop rows where both SectorConsumedBy and SectorProducedBy NoneType
    if 'SectorConsumedBy' in df:
        df_drop = df[(df['SectorConsumedBy'].isnull()) & (df['SectorProducedBy'].isnull())]
        if len(df_drop) != 0:
            activities_dropped = pd.unique(df_drop[['ActivityConsumedBy',
                                                    'ActivityProducedBy']].values.ravel('K'))
            activities_dropped = list(filter(lambda x: x is not None, activities_dropped))
            vLog.debug('Dropping rows where the Activity columns contain %s',
                      ', '.join(activities_dropped))
        df = df[~((df['SectorConsumedBy'].isnull()) &
                  (df['SectorProducedBy'].isnull()))].reset_index(drop=True)
    else:
        df = df[~((df['ActivityConsumedBy'].isnull()) &
                  (df['ActivityProducedBy'].isnull()))].reset_index(drop=True)

    df = replace_strings_with_NoneType(df)

    return df


def compare_FBS_results(fbs1_load, fbs2_load, ignore_metasources=False):
    """
    Compare a parquet on Data Commons to a parquet stored locally
    :param fbs1_load: df, fbs format
    :param fbs2_load: df, fbs format
    :param ignore_metasources: bool, True to compare fbs without matching metasources
    :return: df, comparison of the two dfs
    """
    import flowsa

    # load first file (must be saved locally)
    df1 = flowsa.getFlowBySector(fbs1_load).rename(columns={'FlowAmount': 'FlowAmount_fbs1'})
    df1 = replace_strings_with_NoneType(df1)
    # load second file (must be saved locally)
    df2 = flowsa.getFlowBySector(fbs2_load).rename(columns={'FlowAmount': 'FlowAmount_fbs2'})
    df2 = replace_strings_with_NoneType(df2)
    # compare df
    merge_cols = ['Flowable', 'Class', 'SectorProducedBy', 'SectorConsumedBy',
                  'SectorSourceName', 'Context', 'Location', 'LocationSystem',
                  'Unit', 'FlowType', 'Year', 'MetaSources']
    if ignore_metasources: merge_cols.remove('MetaSources')
    # check units
    compare_df_units(df1, df2)
    df_m = pd.merge(df1[merge_cols + ['FlowAmount_fbs1']],
                    df2[merge_cols + ['FlowAmount_fbs2']],
                    how='outer')
    df_m = df_m.assign(FlowAmount_diff=df_m['FlowAmount_fbs2'] - df_m['FlowAmount_fbs1'])
    df_m = df_m.assign(Percent_Diff=(df_m['FlowAmount_diff']/df_m['FlowAmount_fbs1']) * 100)
    df_m = df_m[df_m['FlowAmount_diff'].apply(
        lambda x: round(abs(x), 2) != 0)].reset_index(drop=True)
    # if no differences, print, if differences, provide df subset
    if len(df_m) == 0:
        vLog.debug('No differences between dataframes')
    else:
        vLog.debug('Differences exist between dataframes')
        df_m = df_m.sort_values(['Location', 'SectorProducedBy',
                                 'SectorConsumedBy', 'Flowable',
                                 'Context', ]).reset_index(drop=True)

    return df_m


def compare_geographic_totals(df_subset, df_load, sourcename, attr, activity_set, activity_names):
    """
    Check for any data loss between the geoscale used and published national data
    :param df_subset: df, after subset by geography
    :param df_load: df, loaded data, including published national data
    :param sourcename: str, source name
    :param attr: dictionary, attributes
    :param activity_set: str, activity set
    :param activity_names: list of names in the activity set by which
           to subset national level data
    :return: df, comparing published national level data to df subset
    """

    # subset df_load to national level
    nat = df_load[df_load['Location'] ==
                  US_FIPS].reset_index(drop=True).rename(columns={'FlowAmount': 'FlowAmount_nat'})
    # if df len is not 0, continue with comparison
    if len(nat) != 0:
        # subset national level data by activity set names
        nat = nat[(nat[fba_activity_fields[0]].isin(activity_names)) |
                  (nat[fba_activity_fields[1]].isin(activity_names)
                   )].reset_index(drop=True)
        # drop the geoscale in df_subset and sum
        sub = df_subset.assign(Location=US_FIPS)
        # depending on the datasource, might need to rename some strings for national comparison
        sub = rename_column_values_for_comparison(sub, sourcename)
        sub2 = aggregator(sub,fba_default_grouping_fields).rename(
            columns={'FlowAmount': 'FlowAmount_sub'})

        # compare df
        merge_cols = ['Class', 'SourceName', 'FlowName', 'Unit',
                      'FlowType', 'ActivityProducedBy', 'ActivityConsumedBy',
                      'Compartment', 'Location', 'LocationSystem', 'Year']
        # comapare units
        compare_df_units(nat, sub2)
        df_m = pd.merge(nat[merge_cols + ['FlowAmount_nat']],
                        sub2[merge_cols + ['FlowAmount_sub']],
                        how='outer')
        df_m = df_m.assign(FlowAmount_diff=df_m['FlowAmount_nat'] - df_m['FlowAmount_sub'])
        df_m = df_m.assign(Percent_Diff=(abs(df_m['FlowAmount_diff'] /
                                             df_m['FlowAmount_nat']) * 100))
        df_m = df_m[df_m['FlowAmount_diff'] != 0].reset_index(drop=True)
        # subset the merged df to what to include in the validation df
        # include data where percent difference is > 1 or where value is nan
        df_m_sub = df_m[(df_m['Percent_Diff'] > 1) |
                        (df_m['Percent_Diff'].isna())].reset_index(drop=True)

        if len(df_m_sub) == 0:
            vLog.info('No data loss greater than 1%% between national '
                      'level data and %s subset', attr['allocation_from_scale'])
        else:
            vLog.info('There are data differences between published national values '
                      'and %s subset, saving to validation log', attr['allocation_from_scale'])

            vLogDetailed.info('Comparison of National FlowAmounts to aggregated Data '
                              'Subset for %s: \n {}'.format(df_m_sub.to_string()), activity_set)


def rename_column_values_for_comparison(df, sourcename):
    """
    To compare some datasets at different geographic scales, must rename FlowName and Compartments
    to those available at national level
    :param df: df with FlowName and Compartment columns
    :param sourcename: string, datasource name
    :return:
    """

    # at the national level, only have information for 'FlowName' = 'total' and
    # 'Compartment' = 'total'. At state/county level, have information for fresh/saline
    # and ground/surface water. Therefore, to compare subset data to national level, rename
    # to match national values.
    if sourcename == 'USGS_NWIS_WU':
        df['FlowName'] = df['FlowName'].str.replace('fresh', 'total', regex=True)
        df['FlowName'] = df['FlowName'].str.replace('saline', 'total', regex=True)
        df['Compartment'] = df['Compartment'].str.replace('ground', 'total', regex=True)
        df['Compartment'] = df['Compartment'].str.replace('surface', 'total', regex=True)

    return df


def compare_df_units(df1_load, df2_load):
    """
    Determine what units are in each df prior to merge
    :param df1_load:
    :param df2_load:
    :return:
    """
    df1 = df1_load['Unit'].drop_duplicates().tolist()
    df2 = df2_load['Unit'].drop_duplicates().tolist()

    # identify differnces between unit lists
    list_comp = list(set(df1) ^ set(df2))
    # if list is not empty, print warning that units are different
    if list_comp:
        log.info('Merging df with %s and df with %s units', df1, df2)<|MERGE_RESOLUTION|>--- conflicted
+++ resolved
@@ -14,12 +14,9 @@
 from flowsa.common import US_FIPS, sector_level_key, \
     load_source_catalog, \
     load_sector_crosswalk, SECTOR_SOURCE_NAME, fba_activity_fields, \
-<<<<<<< HEAD
     fbs_activity_fields, fba_default_grouping_fields, \
     check_activities_sector_like, return_true_source_catalog_name
-=======
     fba_default_grouping_fields, fips_number_key
->>>>>>> f6b7143f
 from flowsa.settings import log, vLog, vLogDetailed
 
 
@@ -405,15 +402,6 @@
     vLog.info('Comparing Flow-By-Activity subset by activity and geography to '
               'the subset Flow-By-Sector FlowAmount total.')
 
-<<<<<<< HEAD
-    # extract relevant geoscale data or aggregate existing data
-    fba = subset_df_by_geoscale(fba_load, activity_attr['allocation_from_scale'], method['target_geoscale'])
-    if check_activities_sector_like(source_name):
-=======
-    # load source catalog
-    cat = load_source_catalog()
-    src_info = cat[source_name]
-
     # determine from scale
     if fips_number_key[source_attr['geoscale_to_use']] < \
             fips_number_key[activity_attr['allocation_from_scale']]:
@@ -424,8 +412,7 @@
     # extract relevant geoscale data or aggregate existing data
     fba = subset_df_by_geoscale(fba_load, from_scale,
                                 method['target_geoscale'])
-    if src_info['sector-like_activities']:
->>>>>>> f6b7143f
+    if check_activities_sector_like(source_name):
         # if activities are sector-like, run sector aggregation and then
         # subset df to only keep NAICS2
         fba = fba[['Class', 'FlowAmount', 'Unit', 'Context', 'ActivityProducedBy',

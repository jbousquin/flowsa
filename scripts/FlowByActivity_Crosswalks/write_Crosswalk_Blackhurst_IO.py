# write_Crosswalk_Blackhurst.py (scripts)
# !/usr/bin/env python3
# coding=utf-8

"""
Create a crosswalk linking Blackhurst IO vectors to NAICS

source: https://pubmed.ncbi.nlm.nih.gov/20141104/

"""
import pandas as pd
from flowsa.common import load_crosswalk
from flowsa.settings import datapath
from scripts.common_scripts import unique_activity_names, order_crosswalk


def assign_naics(df_load):
    """
    Function to assign NAICS codes to each dataframe activity
    :param df: df, a FlowByActivity subset that contains unique activity names
    :return: df with assigned Sector columns
    """

    cw_load = load_crosswalk('BEA')
    cw = cw_load[['BEA_2012_Detail_Code',
                  'NAICS_2012_Code']].drop_duplicates().reset_index(drop=True)
    # least aggregate level that applies is 5 digits
    cw = cw[
        cw['NAICS_2012_Code'].apply(lambda x: len(str(x)) == 6)].reset_index(
        drop=True)

    cw = cw.sort_values(['BEA_2012_Detail_Code', 'NAICS_2012_Code'])

    df = pd.merge(df_load, cw,
                  left_on='Activity',
                  right_on='BEA_2012_Detail_Code',
                  how='left')
    df = df.drop(columns=["BEA_2012_Detail_Code"])
    df = df.rename(columns={"NAICS_2012_Code": "Sector"})

    # reset sector value for sand, gravel, clay
    df.loc[df['Activity'] == '212320', 'Sector'] = '212321'
    df = df.append(pd.DataFrame([['Blackhurst_IO', '212320', '212322']],
                     columns=['ActivitySourceName', 'Activity', 'Sector']
                     ), ignore_index=True, sort=True)
    df = df.append(pd.DataFrame([['Blackhurst_IO', '212320', '212324']],
                     columns=['ActivitySourceName', 'Activity', 'Sector']
                     ), ignore_index=True, sort=True)
    df = df.append(pd.DataFrame([['Blackhurst_IO', '212320', '212325']],
                     columns=['ActivitySourceName', 'Activity', 'Sector']
                     ), ignore_index=True, sort=True)

    df.loc[df['Activity'] == '212390', 'Sector'] = '212391'
    df = df.append(pd.DataFrame([['Blackhurst_IO', '212390', '212392']],
                     columns=['ActivitySourceName', 'Activity', 'Sector']
                     ), ignore_index=True, sort=True)
    df = df.append(pd.DataFrame([['Blackhurst_IO', '212390', '212393']],
                     columns=['ActivitySourceName', 'Activity', 'Sector']
                     ), ignore_index=True, sort=True)
    df = df.append(pd.DataFrame([['Blackhurst_IO', '212390', '212399']],
                     columns=['ActivitySourceName', 'Activity', 'Sector']
                     ), ignore_index=True, sort=True)

    # drop two rows where Blackhurst's IO vectors do not align with the
    # NAICS to BEA mapping because a NAICS code is it's own activity rather
    # than a subset of an activity
    # 'iron ore mining' is it's own row
    df = df[~((df['Activity'] == '2122A0') & (df['Sector'] == '212210'))]
    # 'support activities for oil and gas operations" is its own row
    df = df[~((df['Activity'] == '21311A') & (df['Sector'] == '213112'))]

    # ensure the sector column has value for iron ore and support activities
    df.loc[df['Activity'] == '212210', 'Sector'] = '212210'
    df.loc[df['Activity'] == '213112', 'Sector'] = '213112'

    df['SectorSourceName'] = 'NAICS_2012_Code'

    return df


if __name__ == '__main__':
    # select years to pull unique activity names
    year = '2002'
    # datasource
    datasource = 'Blackhurst_IO'
    # df of unique ers activity names
    df = unique_activity_names(datasource, year)
    # add manual naics 2012 assignments
    df = assign_naics(df)
    # drop any rows where naics12 is 'nan'
    # (because level of detail not needed or to prevent double counting)
    df.dropna(subset=["Sector"], inplace=True)
    # assign sector type
    df['SectorType'] = None
    # subset to just the sectors used in water allocation m2. Must reexamine
    # crosswalk for additional BEA activities to ensure no data loss and
    # accurate mapping
    sector_list = ['21', '54136']
    df2 = df.loc[df['Sector'].str.startswith(
        tuple(sector_list))].reset_index(drop=True)
    # sort df
    df2 = order_crosswalk(df2)
    # save as csv
<<<<<<< HEAD
    df2.to_csv(datapath + "activitytosectormapping/" +
              "Crosswalk_" + datasource + "_toNAICS.csv", index=False)
=======
    df.to_csv(datapath + "activitytosectormapping/" +
              "NAICS_Crosswalk_" + datasource + ".csv", index=False)
>>>>>>> 3fd0a648
<|MERGE_RESOLUTION|>--- conflicted
+++ resolved
@@ -101,10 +101,5 @@
     # sort df
     df2 = order_crosswalk(df2)
     # save as csv
-<<<<<<< HEAD
-    df2.to_csv(datapath + "activitytosectormapping/" +
-              "Crosswalk_" + datasource + "_toNAICS.csv", index=False)
-=======
     df.to_csv(datapath + "activitytosectormapping/" +
-              "NAICS_Crosswalk_" + datasource + ".csv", index=False)
->>>>>>> 3fd0a648
+              "NAICS_Crosswalk_" + datasource + ".csv", index=False)